--- conflicted
+++ resolved
@@ -3,14 +3,8 @@
 
 // VM struct for vms data
 type VM struct {
-<<<<<<< HEAD
 	ID     string `json:"id"`
-	UserID uint64 `json:"userID"`
+	UserID string `json:"userID"`
 	Name   string `json:"name"`
 	IP     string `json:"ip"`
-=======
-	ID     int          `json:"id" gorm:"primaryKey"`
-	UserID string       `json:"user_id"`
-	VM     workloads.VM `json:"vm"`
->>>>>>> 5d07c172
 }