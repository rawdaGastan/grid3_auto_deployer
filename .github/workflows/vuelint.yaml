--- conflicted
+++ resolved
@@ -18,15 +18,10 @@
         uses: actions/setup-node@v3
         with:
           node-version: ${{ matrix.node-version }}
-<<<<<<< HEAD
           cache: 'npm'
           cache-dependency-path: ./client/package-lock.json
       - name: client
         run: cd client
-=======
-          cache: "yarn"
-          cache-dependency-path: ./client/yarn.lock
->>>>>>> 67b40d40
       - name: Yarn Install
         run: cd client && yarn install
       - name: ESLint
