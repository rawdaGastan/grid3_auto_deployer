--- conflicted
+++ resolved
@@ -33,39 +33,17 @@
 
 // Migrate migrates db schema
 func (d *DB) Migrate() error {
-	err := d.db.AutoMigrate(&User{}, &VM{})
+	err := d.db.AutoMigrate(&User{}, &VM{}, &Quota{}, &Voucher{})
 	if err != nil {
 		return err
 	}
-<<<<<<< HEAD
-	// err = d.db.AutoMigrate(&Token{})
-	// if err != nil {
-	// 	return err
-	// }
-	// err = d.db.AutoMigrate(&Quota{})
-=======
-
-	err = d.db.AutoMigrate(&Quota{})
-	if err != nil {
-		return err
-	}
-
-	// err = d.db.AutoMigrate(&VM{})
->>>>>>> 5d07c172
-	// if err != nil {
-	// 	return err
-	// }
+
 	// err = d.db.AutoMigrate(&Kubernetes{})
 	// if err != nil {
 	// 	return err
 	// }
 
-	err = d.db.AutoMigrate(&Voucher{})
-	if err != nil {
-		return err
-	}
 	return nil
-
 }
 
 // CreateUser creates new user
@@ -100,19 +78,14 @@
 // UpdatePassword updates password of user
 func (d *DB) UpdatePassword(email string, password string) error {
 	var res User
-	result := d.db.Model(&res).Where("email = ?", email).Update("password", password)
+	result := d.db.Model(&res).Where("email = ?", email).Update("hashed_password", password)
 
 	return result.Error
 }
 
 // UpdateUserByID updates information of user
-<<<<<<< HEAD
-func (d *DB) UpdateUserByID(id uint64, name string, password string, voucher string, updatedAt time.Time, code int) (string, error) {
-	var res *User
-=======
 func (d *DB) UpdateUserByID(id string, name string, password string, updatedAt time.Time, code int) (string, error) {
 	var res User
->>>>>>> 5d07c172
 	if name != "" {
 		result := d.db.Model(&res).Where("id = ?", id).Update("name", name)
 		if result.Error != nil {
@@ -141,13 +114,8 @@
 }
 
 // UpdateVerification updates if user is verified or not
-<<<<<<< HEAD
-func (d *DB) UpdateVerification(id uint64, verified bool) error {
-	var res *User
-=======
 func (d *DB) UpdateVerification(id string, verified bool) error {
 	var res User
->>>>>>> 5d07c172
 	result := d.db.Model(&res).Where("id=?", id).Update("verified", verified)
 	return result.Error
 }
@@ -159,7 +127,6 @@
 	return result.Error
 }
 
-<<<<<<< HEAD
 // CreateVM creates new vm
 func (d *DB) CreateVM(vm *VM) error {
 	result := d.db.Create(&vm)
@@ -199,19 +166,7 @@
 		return users, result.Error
 	}
 	return users, nil
-=======
-// func (d *DB) GetAllUsers() ([]User, error) { //TODO: for testing only
-// 	// var u User
-// 	var users []User
-// 	// d.db.Delete(&users, []int{1, 2, 3, 4, 5})
-// 	result := d.db.Find(&users)
-// 	// len := result.RowsAffected
-// 	// fmt.Printf("len: %v\n", len)
-// 	if result.Error != nil {
-// 		return users, result.Error
-// 	}
-// 	return users, nil
-// }
+}
 
 // CreateQuota creates a new quota
 func (d *DB) CreateQuota(q Quota) error {
@@ -239,21 +194,8 @@
 
 // CreateVoucher creates a new voucher
 func (d *DB) CreateVoucher(v Voucher) error {
-	allVouchers, err := d.GetVouchers()
-	if err != nil {
-		return err
-	}
-	v.ID = len(allVouchers) + 1
 	result := d.db.Create(&v)
 	return result.Error
-}
-
-// GetVouchers gets all vouchers in the database
-func (d *DB) GetVouchers() ([]Voucher, error) {
-	var vouchers []Voucher
-	result := d.db.Find(&vouchers)
-
-	return vouchers, result.Error
 }
 
 // GetVoucher gets voucher
@@ -265,5 +207,4 @@
 	}
 
 	return res, query.Error
->>>>>>> 5d07c172
 }