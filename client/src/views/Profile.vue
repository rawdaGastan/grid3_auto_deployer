<template>
  <v-container>
    <h5 class="text-h5 text-md-h4 text-center my-10 secondary">
      Account Settings
    </h5>
    <v-avatar color="primary" size="50" class="d-flex mx-auto mt-5 mb-3">
      <span class="text-h5 text-uppercase">{{ name ? avatar : "?" }}</span>
    </v-avatar>
    <v-row justify="center">
      <v-col cols="12" sm="6">
        <v-form v-model="verify" class="my-5" @submit.prevent="update">
          <v-text-field
            label="Name"
            v-model="name"
            bg-color="accent"
            variant="outlined"
            density="compact"
          ></v-text-field>
          <v-row>
            <v-col cols="12" sm="6">
              <v-text-field
                label="College"
                v-model="college"
                disabled
                hide-details="true"
                bg-color="accent"
                variant="outlined"
                density="compact"
              ></v-text-field>
            </v-col>
            <v-col cols="12" sm="6">
              <v-text-field
                label="Team members"
                v-model="team_size"
                disabled
                hide-details="true"
                bg-color="accent"
                variant="outlined"
                density="compact"
              ></v-text-field>
            </v-col>
            <v-col>
              <v-textarea
                clearable
                label="Project description"
                v-model="project_desc"
                variant="outlined"
                bg-color="accent"
                rows="2"
                auto-grow
                disabled
              ></v-textarea>
            </v-col>
          </v-row>
          <v-text-field
            label="E-mail"
            v-model="email"
            disabled
            bg-color="accent"
            variant="outlined"
            density="compact"
          ></v-text-field>

          <v-row no-gutters>
            <v-col cols="12" sm="9">
              <v-text-field
                label="Voucher"
                v-model="voucher"
                :loading="actLoading"
                bg-color="accent"
                variant="outlined"
                density="compact"
                clearable
                :disabled="!verified"
              ></v-text-field>
            </v-col>

<<<<<<< HEAD
            <v-col cols="12" sm="3">
              <BaseButton
                :disabled="!verified"
                class="bg-primary text-capitalize"
                text="Apply Voucher"
                @click="activateVoucher"
              />
            </v-col>
          </v-row>
          <v-textarea
            clearable
            label="SSH Key"
            v-model="sshKey"
            variant="outlined"
            bg-color="accent"
            class="my-2"
            :rules="rules"
            auto-grow
          ></v-textarea>
          <v-row>
            <v-col>
              <BaseButton
                type="submit"
                :disabled="!verify"
                class="w-100 bg-primary text-capitalize"
                text="Update"
              />
            </v-col>
            <v-col>
              <v-dialog transition="dialog-top-transition" max-width="500">
                <template v-slot:activator="{ props }">
                  <BaseButton
                    v-bind="props"
                    class="w-100 bg-primary text-capitalize"
                    text="Request New Voucher"
                  />
                </template>
                <template v-slot:default="{ isActive }">
                  <v-card width="100%" size="100%" class="mx-auto pa-5">
                    <v-form
                      v-model="newVoucherVerify"
                      @submit.prevent="newVoucher"
                    >
                      <v-card-text>
                        <h5
                          class="text-h5 text-md-h4 text-center my-10 secondary"
                        >
                          Request New Voucher
                        </h5>
                        <v-row>
                          <v-col>
                            <v-text-field
                              label="VMs"
                              v-model="vms"
                              :rules="rules"
                              type="number"
                              bg-color="accent"
                              variant="outlined"
                              density="compact"
                            ></v-text-field>
                          </v-col>
                          <v-col>
                            <v-text-field
                              label="IPs"
                              v-model="ips"
                              :rules="rules"
                              type="number"
                              bg-color="accent"
                              variant="outlined"
                              density="compact"
                            ></v-text-field>
                          </v-col>
                        </v-row>

                        <v-text-field
                          label="Reason"
                          v-model="reason"
                          bg-color="accent"
                          :rules="rules"
                          variant="outlined"
                          density="compact"
                          clearable
                        ></v-text-field>
                      </v-card-text>
                      <v-card-actions class="justify-center">
                        <BaseButton
                          class="bg-primary mr-5"
                          @click="isActive.value = false"
                          text="Cancel"
                        />
                        <BaseButton
                          type="submit"
                          :disabled="!newVoucherVerify"
                          class="bg-primary"
                          text="Request"
                          @click="isActive.value = false"
                        />
                      </v-card-actions>
                    </v-form>
                  </v-card>
                </template>
              </v-dialog>
            </v-col>
          </v-row>
=======
          <div class="d-flex justify-space-between" style="align-items: baseline;">
            <v-textarea
              clearable
              label="SSH Key"
              v-model="sshKey"
              variant="outlined"
              bg-color="accent"
              class="my-2"
              :rules="rules"
              auto-grow
              ></v-textarea>
              <v-tooltip text="You can generate SSH key using 'ssh-keygen' command. Once generated, your public key will be stored in ~/.ssh/id_rsa.pub" right>
                <template v-slot:activator="{ props }">
                  <v-icon
                  v-bind="props"
                  color="primary"
                  dark
                  >
                    mdi-information
                  </v-icon>
                </template>
            </v-tooltip>
          
          </div>
          <BaseButton
            type="submit"
            :disabled="!verify"
            class="w-100 bg-primary text-capitalize"
            text="Update"
          />
>>>>>>> ce07551f
        </v-form>
      </v-col>
    </v-row>
    <Toast ref="toast" />
  </v-container>
</template>

<script>
import { ref, onMounted, computed } from "vue";
import userService from "@/services/userService";
import BaseButton from "@/components/Form/BaseButton.vue";
import Toast from "@/components/Toast.vue";
import router from "@/router";

export default {
  components: {
    BaseButton,
    Toast,
  },
  setup() {
    const email = ref(null);
    const name = ref(null);
    const college = ref("");
    const team_size = ref(0);
    const project_desc = ref("");
    const voucher = ref(null);
    const sshKey = ref(null);
    const actLoading = ref(false);
    const sMsg = ref(null);
    const toast = ref(null);
    const verified = ref(null);
    const loading = ref(false);
    const newVoucherVerify = ref(false);
    const vms = ref(0);
    const ips = ref(0);
    const reason = ref(null);
    const rules = ref([
      (value) => {
        if (value) return true;
        return "This field is required.";
      },
    ]);

    const getUser = () => {
      userService
        .getUser()
        .then((response) => {
          const { user } = response.data.data;
          email.value = user.email;
          name.value = user.name;
          voucher.value = user.voucher;
          verified.value = user.verified;
          sshKey.value = user.ssh_key;
          if (!user.college) {
            college.value = "-";
          } else {
            college.value = user.college;
          }
          if (!user.team_size) {
            team_size.value = 0;
          } else {
            team_size.value = user.team_size;
          }
          if (!user.project_desc) {
            project_desc.value = "Description..";
          } else {
            project_desc.value = user.project_desc;
          }
          toast.value.clear();
        })
        .catch((response) => {
          const { err } = response.response.data;
          toast.value.toast(err, "#FF5252");
        });
    };

    const activateVoucher = () => {
      userService
        .activateVoucher(voucher.value)
        .then((response) => {
          actLoading.value = true;
          sMsg.value = response.data.msg;
        })
        .catch((response) => {
          const { err } = response.response.data;
          toast.value.toast(err, "#FF5252");
        })
        .finally(() => {
          actLoading.value = false;
        });
    };

    const update = () => {
      userService
        .updateUser(name.value, sshKey.value)
        .then((response) => {
          checkUser(name.value);
          toast.value.toast(response.data.msg, "#388E3C");
        })
        .catch((response) => {
          const { err } = response.response.data;
          toast.value.toast(err, "#FF5252");
        });
    };

    const newVoucher = () => {
      userService
        .newVoucher(vms.value, ips.value, reason.value)
        .then((response) => {
          toast.value.toast(response.data.msg, "#388E3C");
        })
        .catch((response) => {
          const { err } = response.response.data;
          toast.value.toast(err, "#FF5252");
        })
        .finally(() => {
          actLoading.value = false;
        });
    };

    const avatar = computed(() => {
      let val = String(name.value);
      return val.charAt(0);
    });

    const verify = computed(() => {
      if (name.value && sshKey.value)
        return name.value.length > 0 && sshKey.value.length > 0;
      return true;
    });

    const checkUser = (username) => {
      if (localStorage.getItem("username") !== username) {
        localStorage.setItem("username", username);
        router.go();
      }
    };

    onMounted(() => {
      getUser();
    });

    return {
      college,
      verify,
      team_size,
      project_desc,
      email,
      name,
      voucher,
      sshKey,
      avatar,
      actLoading,
      sMsg,
      rules,
      toast,
      loading,
      newVoucherVerify,
      vms,
      ips,
      reason,
      getUser,
      activateVoucher,
      update,
      checkUser,
      newVoucher,
    };
  },
};
</script>

<style>
.pointer {
  cursor: pointer;
}
</style><|MERGE_RESOLUTION|>--- conflicted
+++ resolved
@@ -75,7 +75,6 @@
               ></v-text-field>
             </v-col>
 
-<<<<<<< HEAD
             <v-col cols="12" sm="3">
               <BaseButton
                 :disabled="!verified"
@@ -85,24 +84,36 @@
               />
             </v-col>
           </v-row>
-          <v-textarea
-            clearable
-            label="SSH Key"
-            v-model="sshKey"
-            variant="outlined"
-            bg-color="accent"
-            class="my-2"
-            :rules="rules"
-            auto-grow
-          ></v-textarea>
-          <v-row>
-            <v-col>
-              <BaseButton
-                type="submit"
-                :disabled="!verify"
-                class="w-100 bg-primary text-capitalize"
-                text="Update"
-              />
+                    <div class="d-flex justify-space-between" style="align-items: baseline;">
+            <v-textarea
+              clearable
+              label="SSH Key"
+              v-model="sshKey"
+              variant="outlined"
+              bg-color="accent"
+              class="my-2"
+              :rules="rules"
+              auto-grow
+              ></v-textarea>
+              <v-tooltip text="You can generate SSH key using 'ssh-keygen' command. Once generated, your public key will be stored in ~/.ssh/id_rsa.pub" right>
+                <template v-slot:activator="{ props }">
+                  <v-icon
+                  v-bind="props"
+                  color="primary"
+                  dark
+                  >
+                    mdi-information
+                  </v-icon>
+                </template>
+            </v-tooltip>
+          
+          </div>
+          <BaseButton
+            type="submit"
+            :disabled="!verify"
+            class="w-100 bg-primary text-capitalize"
+            text="Update"
+          />
             </v-col>
             <v-col>
               <v-dialog transition="dialog-top-transition" max-width="500">
@@ -180,38 +191,6 @@
               </v-dialog>
             </v-col>
           </v-row>
-=======
-          <div class="d-flex justify-space-between" style="align-items: baseline;">
-            <v-textarea
-              clearable
-              label="SSH Key"
-              v-model="sshKey"
-              variant="outlined"
-              bg-color="accent"
-              class="my-2"
-              :rules="rules"
-              auto-grow
-              ></v-textarea>
-              <v-tooltip text="You can generate SSH key using 'ssh-keygen' command. Once generated, your public key will be stored in ~/.ssh/id_rsa.pub" right>
-                <template v-slot:activator="{ props }">
-                  <v-icon
-                  v-bind="props"
-                  color="primary"
-                  dark
-                  >
-                    mdi-information
-                  </v-icon>
-                </template>
-            </v-tooltip>
-          
-          </div>
-          <BaseButton
-            type="submit"
-            :disabled="!verify"
-            class="w-100 bg-primary text-capitalize"
-            text="Update"
-          />
->>>>>>> ce07551f
         </v-form>
       </v-col>
     </v-row>
