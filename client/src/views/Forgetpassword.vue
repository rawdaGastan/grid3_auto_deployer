<template>
  <div class="div-wrapper">
    <Toast ref="toast" />
    <v-container>
      <h5
        class="text-h5 text-md-h4 font-weight-bold text-center mt-10 secondary"
      >
        Reset Password
      </h5>
<<<<<<< HEAD
      <p class="text-center mb-10">
        The verification code will be sent to your mailbox
      </p>

      <v-row justify="center">
        <v-col cols="12" sm="6">
          <v-form v-model="verify" @submit.prevent="onSubmit">
            <v-text-field
              v-model="email"
              :rules="emailRules"
              class="mb-2"
              clearable
              placeholder="Enter your email"
              label="Email"
              bg-color="accent"
              variant="outlined"
              density="compact"
            ></v-text-field>

            <v-btn
              type="submit"
              block
              :disabled="!verify"
              :loading="loading"
              variant="flat"
              color="primary"
              class="text-capitalize mx-auto bg-primary"
            >
=======
      <div class="text-body-2 mb-10 text-center font-weight-light">The verification code will be sent to your mailbox.
      </div>
      <v-row justify="center">
        <v-col cols="12" sm="6">
          <v-form v-model="verify" @submit.prevent="onSubmit">
            <v-text-field v-model="email" :rules="emailRules" class="mb-2" clearable placeholder="Enter your email"
              label="Email" bg-color="accent" variant="outlined"></v-text-field>
            <v-btn min-width="228" size="x-large" type="submit" block :disabled="!verify" :loading="loading"
              variant="flat" color="primary" class="text-capitalize mx-auto bg-primary">
>>>>>>> ce715c86
              Send
            </v-btn>
            <div class="text-body-2 my-3 text-center">
              <router-link class="text-body-2 primary text-decoration-none" to="/"
                >Back to Login</router-link
              >
            </div>
          </v-form>
        </v-col>
      </v-row>
    </v-container>
    <img src="@/assets/cpass.png" />
  </div>
</template>

<script>
import { ref } from "vue";
import { useRouter } from "vue-router";
import axios from "axios";
import Toast from "@/components/Toast.vue";

export default {
  components: {
    Toast,
  },

  setup() {
    const emailRegex = /^[^\s@]+@[^\s@]+\.[^\s@]+$/;
    const toast = ref(null);

    const router = useRouter();
    const verify = ref(false);
    const email = ref(null);
    const loading = ref(false);
    const isForgetPassword = ref(true);
    const emailRules = ref([
      (value) => !!value || "Field is required",
      (value) => value.match(emailRegex) || "Invalid email address",
    ]);

    const onSubmit = () => {
      if (!verify.value) return;

      loading.value = true;

      axios
        .post(window.configs.vite_app_endpoint + "/user/forgot_password", {
          email: email.value,
        })
        .then((response) => {
          toast.value.toast(response.data.msg);
          router.push({
<<<<<<< HEAD
            name: "OTP",
            query: {
              email: email.value,
              isForgetpassword: isForgetpassword.value,
            },
=======
            name: 'OTP',
            query: { "email": email.value, "isForgetPassword": isForgetPassword.value, "timeout": response.data.data.timeout }
>>>>>>> ce715c86
          });
        })
        .catch((error) => {
          toast.value.toast(error.response.data.err, "#FF5252");
          loading.value = false;
        });
    };
    return {
      verify,
      email,
      emailRules,
      loading,
      toast,
      onSubmit,
    };
  },
};
</script>

<style>
.div-wrapper {
  position: relative;
  height: 100%;
  width: 100%;
}

.div-wrapper img {
  position: absolute;
  height: 30%;
  left: 0;
  bottom: 0;
}
</style><|MERGE_RESOLUTION|>--- conflicted
+++ resolved
@@ -7,7 +7,6 @@
       >
         Reset Password
       </h5>
-<<<<<<< HEAD
       <p class="text-center mb-10">
         The verification code will be sent to your mailbox
       </p>
@@ -36,17 +35,6 @@
               color="primary"
               class="text-capitalize mx-auto bg-primary"
             >
-=======
-      <div class="text-body-2 mb-10 text-center font-weight-light">The verification code will be sent to your mailbox.
-      </div>
-      <v-row justify="center">
-        <v-col cols="12" sm="6">
-          <v-form v-model="verify" @submit.prevent="onSubmit">
-            <v-text-field v-model="email" :rules="emailRules" class="mb-2" clearable placeholder="Enter your email"
-              label="Email" bg-color="accent" variant="outlined"></v-text-field>
-            <v-btn min-width="228" size="x-large" type="submit" block :disabled="!verify" :loading="loading"
-              variant="flat" color="primary" class="text-capitalize mx-auto bg-primary">
->>>>>>> ce715c86
               Send
             </v-btn>
             <div class="text-body-2 my-3 text-center">
@@ -99,16 +87,8 @@
         .then((response) => {
           toast.value.toast(response.data.msg);
           router.push({
-<<<<<<< HEAD
-            name: "OTP",
-            query: {
-              email: email.value,
-              isForgetpassword: isForgetpassword.value,
-            },
-=======
             name: 'OTP',
             query: { "email": email.value, "isForgetPassword": isForgetPassword.value, "timeout": response.data.data.timeout }
->>>>>>> ce715c86
           });
         })
         .catch((error) => {
