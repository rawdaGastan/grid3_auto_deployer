// Package routes for API endpoints
package routes

import (
	"encoding/json"
	"fmt"
	"net/http"
	"strings"
	"time"

	"github.com/golang-jwt/jwt/v4"
	"github.com/rawdaGastan/cloud4students/internal"
	"github.com/rawdaGastan/cloud4students/models"
	"github.com/rawdaGastan/cloud4students/validator"
)

// SignUpInput struct for data needed when user creates account
type SignUpInput struct {
	Name            string `json:"name" binding:"required"`
	Email           string `json:"email" gorm:"unique" binding:"required"`
	Password        string `json:"password" binding:"required"`
	ConfirmPassword string `json:"confirm_password" binding:"required"`
	SSHKey          string `json:"sshKey" binding:"required"`
}

// VerifyCodeInput struct takes verification code from user
type VerifyCodeInput struct {
	Email string `json:"email" binding:"required"`
	Code  int    `json:"code" binding:"required"`
}

// SignInInput struct for data needed when user sign in
type SignInInput struct {
	Email    string `json:"email" gorm:"unique" binding:"required"`
	Password string `json:"password" binding:"required"`
}

// ChangePasswordInput struct for user to change password
type ChangePasswordInput struct {
	Email           string `json:"email" binding:"required"`
	Password        string `json:"password" binding:"required"`
	ConfirmPassword string `json:"confirm_password" binding:"required"`
}

// UpdateUserInput struct for user to updates his data
type UpdateUserInput struct {
	Name            string `json:"name"`
	Password        string `json:"password"`
	ConfirmPassword string `json:"confirm_password"`
	SSHKey          string `json:"ssh_key"`
}

// EmailInput struct for user when forgetting password
type EmailInput struct {
	Email string `json:"email" binding:"required"`
}

// AddVoucherInput struct for voucher applied by user
type AddVoucherInput struct {
	Voucher string `json:"voucher" binding:"required"`
}

// SignUpHandler creates account for user
func (r *Router) SignUpHandler(w http.ResponseWriter, req *http.Request) {

	var signUp SignUpInput
	err := json.NewDecoder(req.Body).Decode(&signUp)
	if err != nil {
		writeErrResponse(w, err)
		return
	}

	// validate mail
	err = validator.ValidateMail(signUp.Email)
	if err != nil {
		writeErrResponse(w, fmt.Errorf("email '%s' isn't valid: %v", signUp.Email, err))
		return
	}

	//validate password
	err = validator.ValidatePassword(signUp.Password)
	if err != nil {
		writeErrResponse(w, fmt.Errorf("error: %v password isn't valid", err))
		return
	}

	// password and confirm password should match
	if signUp.Password != signUp.ConfirmPassword {
		writeErrResponse(w, fmt.Errorf("password and confirm password don't match"))
		return
	}

	user, getErr := r.db.GetUserByEmail(signUp.Email)
	var code int
	// check if user already exists and verified
	if getErr == nil {
		if user.Verified {
			writeMsgResponse(w, "user already exists", "")
			return
		}
	}

	// send verification code if user is not verified or not exist
	code, err = internal.SendMail(r.config.MailSender.Email, r.config.MailSender.Password, signUp.Email, r.config.Token.Timeout)
	if err != nil {
		writeErrResponse(w, err)
		return
	}

	// update code if user is not verified but exists
	if getErr == nil {
		if !user.Verified {
			_, err = r.db.UpdateUserByID(user.ID.String(), "", "", "", time.Now(), code)
			if err != nil {
				writeErrResponse(w, err)
				return
			}
		}
	}

	// check if user doesn't exist
	if getErr != nil {
		// hash password
		hashedPassword, err := internal.HashPassword(signUp.Password)
		if err != nil {
			writeErrResponse(w, err)
			return
		}

		u := models.User{
			Name:           signUp.Name,
			Email:          signUp.Email,
			HashedPassword: hashedPassword,
			Verified:       false,
			Code:           code,
			SSHKey:         signUp.SSHKey,
		}

		fmt.Printf("code: %v\n", code) //TODO: to be removed
		err = r.db.CreateUser(&u)
		if err != nil {
			writeErrResponse(w, err)
			return
		}

		// create empty quota
		quota := models.Quota{
			UserID: u.ID.String(),
			Vms:    0,
			K8s:    0,
		}
		err = r.db.CreateQuota(quota)
		if err != nil {
			writeErrResponse(w, err)
			return
		}
	}

	writeMsgResponse(w, "verification code has been sent to "+signUp.Email, "")
}

// VerifySignUpCodeHandler gets verification code to create user
func (r *Router) VerifySignUpCodeHandler(w http.ResponseWriter, req *http.Request) {

	data := VerifyCodeInput{}
	err := json.NewDecoder(req.Body).Decode(&data)
	if err != nil {
		writeErrResponse(w, err)
		return
	}

	user, err := r.db.GetUserByEmail(data.Email)
	if err != nil {
		writeNotFoundResponse(w, err)
		return
	}

	if user.Verified {
		writeMsgResponse(w, "account is already created", map[string]string{"user_id": user.ID.String()})
		return
	}

	if user.Code != data.Code {
		writeErrResponse(w, fmt.Errorf("wrong code"))
		return
	}

	if user.UpdatedAt.Add(time.Duration(r.config.Token.Timeout) * time.Minute).Before(time.Now()) {
		writeErrResponse(w, fmt.Errorf("time out"))
		return
	}
	err = r.db.UpdateVerification(user.ID.String(), true)
	if err != nil {
		writeErrResponse(w, err)
		return
	}
	writeMsgResponse(w, "account created successfully", map[string]string{"user_id": user.ID.String()})
}

// SignInHandler allows user to sign in to the system
func (r *Router) SignInHandler(w http.ResponseWriter, req *http.Request) {

	var input SignInInput
	err := json.NewDecoder(req.Body).Decode(&input)
	if err != nil {
		writeErrResponse(w, err)
		return
	}

	user, err := r.db.GetUserByEmail(input.Email)
	if err != nil {
		writeNotFoundResponse(w, err)
		return
	}

	if !user.Verified {
		writeErrResponse(w, fmt.Errorf("user is not verified yet"))
		return
	}

	match := internal.VerifyPassword(user.HashedPassword, input.Password)
	if !match {
		writeErrResponse(w, fmt.Errorf("password is not correct"))
		return
	}

	token, err := internal.CreateJWT(user.ID.String(), user.Email, r.config.Token.Secret, r.config.Token.Timeout)
	if err != nil {
		writeErrResponse(w, err)
		return
	}

	if err != nil {
		writeErrResponse(w, err)
		return
	}
	writeMsgResponse(w, "signed in successfully", map[string]string{"access_token": token})
}

// RefreshJWTHandler refreshes the user's token
func (r *Router) RefreshJWTHandler(w http.ResponseWriter, req *http.Request) {
	reqToken := req.Header.Get("Authorization")
	splitToken := strings.Split(reqToken, "Bearer ")
	if len(splitToken) != 2 {
		writeErrResponse(w, fmt.Errorf("token is required"))
		return
	}
	reqToken = splitToken[1]

	claims := &models.Claims{}
	tkn, err := jwt.ParseWithClaims(reqToken, claims, func(token *jwt.Token) (interface{}, error) {
		return []byte(r.config.Token.Secret), nil
	})
	if err != nil {
		writeErrResponse(w, err)
		return
	}
	if !tkn.Valid {
		writeErrResponse(w, fmt.Errorf("token '%s' is invalid", reqToken))
		return
	}

	// if token didn't expire
	if time.Until(claims.ExpiresAt.Time) < time.Duration(r.config.Token.Timeout)*time.Minute {
		writeMsgResponse(w, "access token is valid", map[string]string{"access_token": reqToken, "refresh_token": reqToken})
		return
	}

	expirationTime := time.Now().Add(time.Duration(r.config.Token.Timeout) * time.Minute)
	claims.ExpiresAt = jwt.NewNumericDate(expirationTime)
	token := jwt.NewWithClaims(jwt.SigningMethodHS256, claims)
	newToken, err := token.SignedString([]byte(r.config.Token.Secret))
	if err != nil {
		writeErrResponse(w, err)
		return
	}
	writeMsgResponse(w, "token is refreshed successfully", map[string]string{"access_token": reqToken, "refresh_token": newToken})
}

// SignOut allows user to logout from the system by expiring his token
func (r *Router) SignOut(w http.ResponseWriter, req *http.Request) {
	// TODO: Rawda: how you logout??
	/*expirationTime := time.Now()
	claims.ExpiresAt = jwt.NewNumericDate(expirationTime)*/
	writeMsgResponse(w, "user logged out successfully", "")
}

// ForgotPasswordHandler sends user verification code
func (r *Router) ForgotPasswordHandler(w http.ResponseWriter, req *http.Request) {

	var email EmailInput
	err := json.NewDecoder(req.Body).Decode(&email)
	if err != nil {
		writeErrResponse(w, err)
		return
	}

	user, err := r.db.GetUserByEmail(email.Email)
	if err != nil {
		writeNotFoundResponse(w, fmt.Errorf("user not found %v", err))
		return
	}

	// send verification code
	code, err := internal.SendMail(r.config.MailSender.Email, r.config.MailSender.Password, email.Email, r.config.Token.Timeout)
	if err != nil {
		writeErrResponse(w, err)
		return
	}
	fmt.Printf("code: %v\n", code) //TODO: to be removed

	_, err = r.db.UpdateUserByID(user.ID.String(), "", "", "", time.Now(), code)
	if err != nil {
		writeErrResponse(w, err)
		return
	}
	writeMsgResponse(w, "verification code has been sent to "+email.Email, "")
}

// VerifyForgetPasswordCodeHandler verifies code sent to user when forgetting password
func (r *Router) VerifyForgetPasswordCodeHandler(w http.ResponseWriter, req *http.Request) {

	data := VerifyCodeInput{}
	err := json.NewDecoder(req.Body).Decode(&data)
	if err != nil {
		writeErrResponse(w, err)
		return
	}

	user, err := r.db.GetUserByEmail(data.Email)
	if err != nil {
		writeNotFoundResponse(w, err)
		return
	}

	if user.Code != data.Code {
		writeErrResponse(w, fmt.Errorf("wrong code"))
		return
	}

	if user.UpdatedAt.Add(time.Duration(r.config.Token.Timeout) * time.Minute).Before(time.Now()) {
		writeErrResponse(w, fmt.Errorf("time out"))
		return
	}

	writeMsgResponse(w, "code is verified", map[string]string{"user_id": user.ID.String()})
}

// ChangePasswordHandler changes password of user
func (r *Router) ChangePasswordHandler(w http.ResponseWriter, req *http.Request) {
	// TODO: Rawda: change password for verify
	data := ChangePasswordInput{}
	err := json.NewDecoder(req.Body).Decode(&data)
	if err != nil {
		writeErrResponse(w, err)
		return
	}

	// hash password
	hashedPassword, err := internal.HashPassword(data.Password)
	if err != nil {
		writeErrResponse(w, err)
		return
	}

	err = r.db.UpdatePassword(data.Email, hashedPassword)
	if err != nil {
		writeErrResponse(w, err)
		return
	}

	writeMsgResponse(w, "Password Updated Successfully", "")
}

// UpdateUserHandler updates user's data
func (r *Router) UpdateUserHandler(w http.ResponseWriter, req *http.Request) {
	userID := req.Context().Value("UserID").(string)
	input := UpdateUserInput{}
	err := json.NewDecoder(req.Body).Decode(&input)
	if err != nil {
		writeErrResponse(w, err)
		return
	}

	var hashedPassword string
	if len(strings.TrimSpace(input.Password)) != 0 {
		// password and confirm password should match
		if input.Password != input.ConfirmPassword {
			writeErrResponse(w, fmt.Errorf("password and confirm password don't match"))
			return
		}

		//validate passwords
		err = validator.ValidatePassword(input.Password)
		if err != nil {
			writeErrResponse(w, fmt.Errorf("error: %v password isn't valid", err))
			return
		}

		// hash password
		hashedPassword, err = internal.HashPassword(input.Password)
		if err != nil {
			writeErrResponse(w, err)
			return
		}
	}

	//TODO: validate ssh key

	userID, err = r.db.UpdateUserByID(userID, input.Name, hashedPassword, input.SSHKey, time.Time{}, 0)
	if err != nil {
		writeErrResponse(w, err)
		return
	}

	writeMsgResponse(w, "user updated successfully", map[string]string{"user_id": userID})
}

// GetUserHandler returns user by its idx
func (r *Router) GetUserHandler(w http.ResponseWriter, req *http.Request) {
	userID := req.Context().Value("UserID").(string)
	user, err := r.db.GetUserByID(userID)
	if err != nil {
		writeNotFoundResponse(w, err)
		return
	}
	writeMsgResponse(w, "user exists", map[string]interface{}{"user": user})
}

// AddVoucherHandler makes user adds voucher to his account
func (r *Router) ActivateVoucherHandler(w http.ResponseWriter, req *http.Request) {
	userID := req.Context().Value("UserID").(string)

	var input AddVoucherInput
	err := json.NewDecoder(req.Body).Decode(&input)
	if err != nil {
		writeErrResponse(w, err)
		return
	}

	voucherQuota, err := r.db.GetVoucher(input.Voucher)
	if err != nil {
		writeErrResponse(w, err)
		return
	}

	err = r.db.AddUserVoucher(userID, input.Voucher)
	if err != nil {
		writeErrResponse(w, err)
		return
	}

	err = r.db.UpdateUserQuota(userID, voucherQuota.VMs, voucherQuota.K8s)
	if err != nil {
		writeErrResponse(w, err)
		return
	}

	writeMsgResponse(w, "voucher is applied successfully", "")
}

// // GetAllUsersHandlers returns all users
// func (r *Router) GetAllUsersHandlers(w http.ResponseWriter, req *http.Request) { //TODO: to be removed for testing only
// 	users, err := r.db.GetAllUsers()
// 	if err != nil {
<<<<<<< HEAD
// 		r.WriteErrResponse(w, err)
// 	}
// 	userBytes, err := json.Marshal(users)
// 	if err != nil {
// 		r.WriteErrResponse(w, err)
=======
// 		routewriteErrResponse(w, err)
// 	}
// 	userBytes, err := json.Marshal(users)
// 	if err != nil {
// 		routewriteErrResponse(w, err)
>>>>>>> b871fe6e
// 	}
// 	w.Write(userBytes)
// }<|MERGE_RESOLUTION|>--- conflicted
+++ resolved
@@ -463,19 +463,11 @@
 // func (r *Router) GetAllUsersHandlers(w http.ResponseWriter, req *http.Request) { //TODO: to be removed for testing only
 // 	users, err := r.db.GetAllUsers()
 // 	if err != nil {
-<<<<<<< HEAD
 // 		r.WriteErrResponse(w, err)
 // 	}
 // 	userBytes, err := json.Marshal(users)
 // 	if err != nil {
 // 		r.WriteErrResponse(w, err)
-=======
-// 		routewriteErrResponse(w, err)
-// 	}
-// 	userBytes, err := json.Marshal(users)
-// 	if err != nil {
-// 		routewriteErrResponse(w, err)
->>>>>>> b871fe6e
 // 	}
 // 	w.Write(userBytes)
 // }