--- conflicted
+++ resolved
@@ -54,11 +54,7 @@
 import axios from "axios";
 import Toast from "@/components/Toast.vue";
 import router from "@/router";
-<<<<<<< HEAD
-=======
 
-
->>>>>>> 6ad03020
 export default {
     components: {
         Toast,
