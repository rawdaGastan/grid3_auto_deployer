// Package models for database models
package models

import (
	"time"

	"github.com/google/uuid"
)

// User struct holds data of users
type User struct {
<<<<<<< HEAD
	// TODO: uuid
=======
>>>>>>> 2f7f602e
	ID             uuid.UUID `gorm:"primary_key; unique; type:uuid; column:id"`
	Name           string    `json:"name" binding:"required"`
	Email          string    `json:"email" gorm:"unique" binding:"required"`
	HashedPassword string    `json:"hashed_password" binding:"required"`
	Voucher        string    `json:"voucher"`
	UpdatedAt      time.Time `json:"updated_at"`
	Code           int       `json:"code"`
	Verified       bool      `json:"verified"`
	// checks if user type is admin
	Admin bool `json:"admin"`
}

//TODO: add ssh key added when sign up && update<|MERGE_RESOLUTION|>--- conflicted
+++ resolved
@@ -9,10 +9,6 @@
 
 // User struct holds data of users
 type User struct {
-<<<<<<< HEAD
-	// TODO: uuid
-=======
->>>>>>> 2f7f602e
 	ID             uuid.UUID `gorm:"primary_key; unique; type:uuid; column:id"`
 	Name           string    `json:"name" binding:"required"`
 	Email          string    `json:"email" gorm:"unique" binding:"required"`
