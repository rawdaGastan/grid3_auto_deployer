--- conflicted
+++ resolved
@@ -113,80 +113,6 @@
     </v-row>
     <v-row v-if="results.length > 0">
       <v-col>
-<<<<<<< HEAD
-        <v-table>
-          <thead class="bg-primary text-white">
-            <tr>
-              <th
-                class="text-left text-white"
-                v-for="head in headers"
-                :key="head"
-              >
-                {{ head }}
-              </th>
-              <th class="text-left text-white">
-                Actions
-              </th>
-            </tr>
-          </thead>
-          <tbody>
-            <tr v-for="item in results" :key="item.name">
-              <td>{{ item.master.clusterID }}</td>
-              <td>{{ item.master.name }}</td>
-              <td>{{ item.master.sru }}GB</td>
-              <td>{{ item.master.mru }}GB</td>
-              <td>{{ item.master.cru }}</td>
-              <td>{{ item.master.ygg_ip }}</td>
-              <td v-if="item.master.public_ip">{{ item.master.public_ip }}</td>
-              <td v-else>-</td>
-              <td>
-                <v-dialog
-                  transition="dialog-top-transition"
-                  v-if="workers.length > 0"
-                >
-                  <template v-slot:activator="{ props }">
-                    <font-awesome-icon
-                      class="text-primary mr-5"
-                      v-bind="props"
-                      icon="fa-solid fa-eye"
-                    />
-                  </template>
-                  <v-card width="100%" size="100%" class="mx-auto pa-5">
-                    <v-table>
-                      <thead class="bg-primary">
-                        <tr>
-                          <th
-                            class="text-left text-white"
-                            v-for="head in headers"
-                            :key="head"
-                          >
-                            {{ head }}
-                          </th>
-                        </tr>
-                      </thead>
-                      <tbody>
-                        <tr v-for="item in results" :key="item.name">
-                          <td>{{ item.master.clusterID }}</td>
-                          <td>{{ item.master.name }}</td>
-                          <td>{{ item.master.sru }}GB</td>
-                          <td>{{ item.master.mru }}GB</td>
-                          <td>{{ item.master.cru }}</td>
-                          <td>{{ item.master.ygg_ip }}</td>
-                        </tr>
-                      </tbody>
-                    </v-table>
-                  </v-card>
-                </v-dialog>
-                <font-awesome-icon
-                  class="text-red-accent-2"
-                  @click="deleteK8s(item.master.clusterID, item.master.name)"
-                  icon="fa-solid fa-trash"
-                />
-              </td>
-            </tr>
-          </tbody>
-        </v-table>
-=======
         <v-sheet>
           <v-table>
             <thead class="bg-primary text-white">
@@ -197,9 +123,6 @@
                   :key="head"
                 >
                   {{ head }}
-                </th>
-                <th class="text-left text-white">
-                  Public IP
                 </th>
                 <th class="text-left text-white">
                   Actions
@@ -273,7 +196,6 @@
             ></v-pagination>
           </div>
         </v-sheet>
->>>>>>> f25c6fdf
       </v-col>
     </v-row>
     <v-row v-else>
