<template>
  <v-container>
    <h5 class="text-h5 text-md-h4 text-center my-10 secondary">
      Account Settings
    </h5>
    <v-avatar color="primary" size="75" class="d-flex mx-auto mt-5 mb-3">
      <span class="text-h4 text-uppercase">{{ name ? avatar : "?" }}</span>
    </v-avatar>
    <v-row justify="center">
      <v-col cols="12" sm="6">
        <v-form v-model="verify" class="my-5" @submit.prevent="update">
          <BaseInput
            placeholder="Name"
            :modelValue="name"
            class="my-2"
            @update:modelValue="name = $event"
          />
          <v-row>
            <v-col cols="12" sm="6">
              <BaseInput
                placeholder="College"
                :modelValue="college"
                disabled
                hide-details="true"
              />
            </v-col>
            <v-col cols="12" sm="6">
              <BaseInput
                hide-details="true"
                placeholder="Team members"
                :modelValue="team_size"
                disabled
              />
            </v-col>
            <v-col>
              <v-textarea
                clearable
                placeholder="Project description"
                :modelValue="project_desc"
                variant="outlined"
                bg-color="accent"
                auto-grow
                disabled
              ></v-textarea>
            </v-col>
          </v-row>

          <BaseInput
            placeholder="E-mail"
            :modelValue="email"
            @update:modelValue="email = $event"
            disabled
          />
          <BaseInput
            placeholder="Password"
            type="password"
            :modelValue="password"
            @update:modelValue="password = $event"
            disabled
          />
          <router-link
            to="/newPassword"
            color="primary"
            class="d-block text-right text-capitalize text-decoration-none mb-5"
            >*Change Password</router-link
          >
          <div class="d-flex">
            <BaseInput
              placeholder="Voucher"
              :modelValue="voucher"
              :loading="actLoading"
              @update:modelValue="voucher = $event"
              class="mr-2"
              clearable
            />
            <BaseButton
              class="bg-primary text-capitalize"
              text="Apply Voucher"
              @click="activateVoucher"
            />
          </div>

<<<<<<< HEAD
            <v-textarea
              clearable
              placeholder="SSH Key"
              :modelValue="sshKey"
              @update:modelValue="sshKey = $event"
              variant="outlined"
              bg-color="accent"
              class="mt-2"
              :rules="rules"
              auto-grow
            ></v-textarea>
            <p class="mb-3"><strong>Note:</strong> You can generate SSH key using "ssh-keygen" command. Once generated, your public key will be stored in ~/.ssh/id_rsa.pub</p>
=======
          <v-textarea
            clearable
            placeholder="SSH Key"
            :modelValue="sshKey"
            :value="sshKey"
            @update:modelValue="sshKey = $event"
            variant="outlined"
            bg-color="accent"
            class="my-2"
            :rules="rules"
            auto-grow
          ></v-textarea>
>>>>>>> 241baf53
          <BaseButton
            type="submit"
            :disabled="!verify"
            class="w-100 bg-primary text-capitalize"
            text="Update"
          />
        </v-form>
      </v-col>
    </v-row>
    <Toast ref="toast" />
  </v-container>
</template>

<script>
import { ref, onMounted, computed } from "vue";
import userService from "@/services/userService";
import BaseInput from "@/components/Form/BaseInput.vue";
import BaseButton from "@/components/Form/BaseButton.vue";
import Toast from "@/components/Toast.vue";

export default {
  components: {
    BaseInput,
    BaseButton,
    Toast,
  },
  setup() {
    const email = ref(null);
    const name = ref(null);
    const college = ref(null);
    const team_size = ref(null);
    const project_desc = ref(null);
    const password = ref(null);
    const voucher = ref(null);
    const sshKey = ref(null);
    const actLoading = ref(false);
    const sMsg = ref(null);
    const eMsg = ref(null);
    const sshSMsg = ref(null);
    const sshEMsg = ref(null);
    const toast = ref(null);
    const rules = ref([
      (value) => {
        if (value) return true;
        return "This field is required.";
      },
    ]);

    const getUser = () => {
      userService
        .getUser()
        .then((response) => {
          const { user } = response.data.data;
          email.value = user.email;
          name.value = user.name;
          password.value = user.hashed_password;
          voucher.value = user.voucher;
          sshKey.value = user.ssh_key;
          college.value = user.college;
          team_size.value = user.team_size;
          project_desc.value = user.project_desc;
          toast.value.clear();
        })
        .catch((response) => {
          const { err } = response.response.data;
          toast.value.toast(err, "#FF5252");
        });
    };

    const activateVoucher = () => {
      userService
        .activateVoucher(voucher.value)
        .then((response) => {
          actLoading.value = true;
          sMsg.value = response.data.msg;
        })
        .catch((response) => {
          const { err } = response.response.data;
          toast.value.toast(err, "#FF5252");
        })
        .finally(() => {
          actLoading.value = false;
        });
    };

    const update = () => {
      userService
        .updateUser(name.value, sshKey.value)
        .then((response) => {
          toast.value.toast(response.data.msg, "#388E3C");
        })
        .catch((response) => {
          const { err } = response.response.data;
          toast.value.toast(err, "#FF5252");
        });
    };

    const avatar = computed(() => {
      let val = String(name.value);
      return val.charAt(0);
    });

    const verify = computed(() => {
      if (name.value && sshKey.value)
        return name.value.length > 0 && sshKey.value.length > 0;
      return true;
    });

    onMounted(() => {
      getUser();
    });

    return {
      college,
      verify,
      team_size,
      project_desc,
      email,
      name,
      password,
      voucher,
      sshKey,
      avatar,
      actLoading,
      sMsg,
      eMsg,
      sshSMsg,
      sshEMsg,
      rules,
      toast,
      getUser,
      activateVoucher,
      update,
    };
  },
};
</script><|MERGE_RESOLUTION|>--- conflicted
+++ resolved
@@ -80,25 +80,10 @@
             />
           </div>
 
-<<<<<<< HEAD
-            <v-textarea
-              clearable
-              placeholder="SSH Key"
-              :modelValue="sshKey"
-              @update:modelValue="sshKey = $event"
-              variant="outlined"
-              bg-color="accent"
-              class="mt-2"
-              :rules="rules"
-              auto-grow
-            ></v-textarea>
-            <p class="mb-3"><strong>Note:</strong> You can generate SSH key using "ssh-keygen" command. Once generated, your public key will be stored in ~/.ssh/id_rsa.pub</p>
-=======
           <v-textarea
             clearable
             placeholder="SSH Key"
             :modelValue="sshKey"
-            :value="sshKey"
             @update:modelValue="sshKey = $event"
             variant="outlined"
             bg-color="accent"
@@ -106,7 +91,6 @@
             :rules="rules"
             auto-grow
           ></v-textarea>
->>>>>>> 241baf53
           <BaseButton
             type="submit"
             :disabled="!verify"
