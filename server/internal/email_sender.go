--- conflicted
+++ resolved
@@ -19,33 +19,6 @@
 	if err != nil {
 		return fmt.Errorf("email %v is not valid", receiver)
 	}
-<<<<<<< HEAD
-	auth := smtp.PlainAuth(
-		"",
-		sender,
-		password,
-		"smtp.gmail.com",
-	)
-
-	// generate random code of 4 digits
-	min := 1000
-	max := 9999
-	rand.Seed(time.Now().UnixNano())
-	code := rand.Intn(max-min) + min
-
-	subject := "Welcome to Cloud4Students\n\n"
-	body := fmt.Sprintf("We are so glad to have you here.\n\nYour code is %s\nThe code will expire in %d minutes.\nPlease don't share it with anyone.", strconv.Itoa(code), timeout)
-	message := subject + body
-
-	err = smtp.SendMail(
-		"smtp.gmail.com:587",
-		auth,
-		sender,
-		[]string{receiver},
-		[]byte(message),
-	)
-	return code, err
-=======
 	to := mail.NewEmail("Cloud4Students User", receiver)
 
 	message := mail.NewSingleEmail(from, subject, to, body, "")
@@ -72,5 +45,4 @@
 	body := fmt.Sprintf("Welcome %v,\n\nWe are so glad to inform you that your voucher has been approved successfully.\n\nYour voucher is %s\n\nBest regards,\nCodescalers team", user, voucher)
 
 	return subject, body
->>>>>>> 9eea0b20
 }