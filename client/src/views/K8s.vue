<template>
  <v-container>
    <h5 class="text-h5 text-md-h4 font-weight-bold text-center mt-10 secondary">
      Kubernetes Cluster
    </h5>
    <p class="text-center mb-10">
      Create and deploy a Kubernetes cluster on virtual machine
    </p>
    <v-row justify="center">
      <v-col cols="12" sm="6">
        <v-form v-model="verify" ref="form" @submit.prevent="deployK8s">
          <v-text-field
            label="Name"
            :rules="rules"
            class="my-2"
            v-model="k8Name"
            bg-color="accent"
            variant="outlined"
            density="compact"
          ></v-text-field>
          <BaseSelect
            :modelValue="selectedResource"
            :items="resources"
            placeholder="Resources"
            :rules="rules"
            class="mt-3"
            @update:modelValue="selectedResource = $event"
          />
          <v-checkbox v-model="checked" label="Public IP"></v-checkbox>

          <v-dialog transition="dialog-top-transition" max-width="500">
            <template v-slot:activator="{ props }">
              <div class="mx-auto d-flex justify-center">
                <BaseButton
                  type="submit"
                  :disabled="!verify"
                  class="w-25 d-inline-block bg-primary mr-2"
                  :loading="loading"
                  text="Deploy"
                />
                <BaseButton
                  color="primary"
                  class="w-25 d-inline-block"
                  v-bind="props"
                  icon="fa-plus"
                  text="workers"
                />
              </div>
            </template>
            <template v-slot:default="{ isActive }">
              <v-card width="100%" size="100%" class="mx-auto pa-5">
                <v-form
                  v-model="workerVerify"
                  ref="wForm"
                  @submit.prevent="deployWorker"
                >
                  <v-card-text>
                    <h5 class="text-h5 text-md-h4 text-center my-10 secondary">
                      Worker
                    </h5>
                    <BaseInput
                      placeholder="Name"
                      :modelValue="workerName"
                      :rules="rules"
                      @update:modelValue="workerName = $event"
                    />
                    <BaseSelect
                      placeholder="Resources"
                      :modelValue="workerSelResources"
                      :items="workerResources"
                      :rules="rules"
                      class="my-3"
                      @update:modelValue="workerSelResources = $event"
                    />
                  </v-card-text>
                  <v-card-actions class="justify-center">
                    <BaseButton
                      class="bg-primary mr-5"
                      @click="isActive.value = false"
                      text="Cancel"
                    />

                    <BaseButton
                      type="submit"
                      :disabled="!workerVerify"
                      class="bg-primary"
                      @click="isActive.value = false"
                      text="Save"
                    />
                  </v-card-actions>
                </v-form>
              </v-card>
            </template>
          </v-dialog>
        </v-form>
      </v-col>
    </v-row>
    <v-row v-if="results.length > 0">
      <v-col class="d-flex justify-end">
        <BaseButton
          color="red-accent-2"
          :loading="deLoading"
          @click="deleteAllK8s"
          text="Delete All"
        />
      </v-col>
    </v-row>
    <v-row v-if="results.length > 0">
      <v-col>
        <v-table>
          <thead class="bg-primary text-white">
            <tr>
              <th
                class="text-left text-white"
                v-for="head in headers"
                :key="head"
              >
                {{ head }}
              </th>
              <th class="text-left text-white">
                Actions
              </th>
            </tr>
          </thead>
          <tbody>
            <tr v-for="item in results" :key="item.name">
              <td>{{ item.master.clusterID }}</td>
              <td>{{ item.master.name }}</td>
              <td>{{ item.master.sru }}GB</td>
              <td>{{ item.master.mru }}MB</td>
              <td>{{ item.master.cru }}</td>
              <td>{{ item.master.ip }}</td>
              <td>
                <v-dialog
                  transition="dialog-top-transition"
                  v-if="workers.length > 0"
                >
                  <template v-slot:activator="{ props }">
                    <font-awesome-icon
                      class="text-primary mr-5"
                      v-bind="props"
                      icon="fa-solid fa-eye"
                    />
                  </template>
                  <v-card width="100%" size="100%" class="mx-auto pa-5">
                    <v-table>
                      <thead class="bg-primary">
                        <tr>
                          <th
                            class="text-left text-white"
                            v-for="head in headers"
                            :key="head"
                          >
                            {{ head }}
                          </th>
                        </tr>
                      </thead>
                      <tbody>
                        <tr v-for="item in results" :key="item.name">
                          <td>{{ item.master.clusterID }}</td>
                          <td>{{ item.master.name }}</td>
                          <td>{{ item.master.sru }}GB</td>
                          <td>{{ item.master.mru }}MB</td>
                          <td>{{ item.master.cru }}</td>
                          <td>{{ item.master.ygg_ip }}</td>
                          <td v-if="item.master.public_ip">
                            {{ item.master.public_ip }}
                          </td>
                        </tr>
                      </tbody>
                    </v-table>
                  </v-card>
                </v-dialog>
                <font-awesome-icon
                  class="text-red-accent-2"
                  @click="deleteK8s(item.master.clusterID, item.master.name)"
                  icon="fa-solid fa-trash"
                />
              </td>
            </tr>
          </tbody>
        </v-table>
      </v-col>
    </v-row>
    <v-row v-else>
      <v-col>
        <p class="my-5 text-center">Kubernetes clusters are not found</p>
      </v-col>
    </v-row>
    <Confirm ref="confirm" />
    <Toast ref="toast" />
  </v-container>
</template>

<script>
<<<<<<< HEAD
import { ref, onMounted } from "vue";
=======
import { ref, onMounted, inject } from "vue";
import BaseInput from "@/components/Form/BaseInput.vue";
>>>>>>> ce715c86
import BaseSelect from "@/components/Form/BaseSelect.vue";
import BaseButton from "@/components/Form/BaseButton.vue";
import userService from "@/services/userService";
import Confirm from "@/components/Confirm.vue";
import Toast from "@/components/Toast.vue";

export default {
  components: {
    BaseSelect,
    BaseButton,
    Confirm,
    Toast,
  },
  setup() {
    const emitter = inject('emitter');

    const verify = ref(false);
    const checked = ref(false);

    const workerVerify = ref(false);
    const k8Name = ref(null);
    const rules = ref([
      (value) => {
        if (value) return true;
        return "This field is required.";
      },
    ]);
    const headers = ref(["ID", "Name", "Disk (SSD)", "RAM (GB)", "CPU", "IP"]);
    const selectedResource = ref(null);
    const resources = ref([
      { title: "Small K8s (1 CPU, 2MB, 5GB)", value: "small" },
      { title: "Medium K8s (2 CPU, 4MB, 10GB)", value: "medium" },
      { title: "Large K8s (4 CPU, 8MB, 15GB)", value: "large" },
    ]);
    const workerName = ref(null);
    const workerResources = ref([
      { title: "Small K8s (1 CPU, 2MB, 5GB)", value: "small" },
      { title: "Medium K8s (2 CPU, 4MB, 10GB)", value: "medium" },
      { title: "Large K8s (4 CPU, 8MB, 15GB)", value: "large" },
    ]);
    const workerSelResources = ref(null);
    const worker = ref([]);
    const loading = ref(false);
    const results = ref([]);
    const workers = ref([]);
    const confirm = ref(null);
    const toast = ref(null);
    const form = ref(null);
    const wForm = ref(null);
    const deLoading = ref(false);

    const getK8s = () => {
      userService
        .getK8s()
        .then((response) => {
          const { data } = response.data;
          results.value = data;
        })
        .catch((response) => {
          const { err } = response.response.data;
          toast.value.toast(err, "#FF5252");
        });
    };

    const deployWorker = () => {
      worker.value.push({
        name: workerName.value,
        resources: workerSelResources.value,
      });
      wForm.value.reset();
    };

    const deployK8s = () => {
      loading.value = true;
      toast.value.toast("Deploying..");
      userService
        .deployK8s(
          k8Name.value,
          selectedResource.value,
          worker.value,
          checked.value
        )
        .then((response) => {
          toast.value.toast(response.data.msg, "#388E3C");
          form.value.reset();
          emitQuota();
          getK8s();
          loading.value = false;
        })
        .catch((response) => {
          form.value.reset();
          const { err } = response.response.data;
          toast.value.toast(err, "#FF5252");
          loading.value = false;
        });
    };
    const reset = () => {
      form.value.reset();
    };
    const deleteAllK8s = () => {
      confirm.value
        .open("Delete All K8s", "Are you sure?", { color: "red-accent-2" })
        .then((confirm) => {
          if (confirm) {
            deLoading.value = true;
            toast.value.toast(`Deleting K8s..`, "#FF5252");
            userService
              .deleteAllK8s()
              .then((response) => {
                toast.value.toast(response.data.msg, "#388E3C");
                getK8s();
                deLoading.value = false;
              })
              .catch((response) => {
                const { err } = response.response.data;
                toast.value.toast(err, "#FF5252");
                deLoading.value = false;
              });
          }
        });
    };

    const deleteK8s = (id, name) => {
      confirm.value
        .open(`Delete ${name}`, "Are you sure?", { color: "red-accent-2" })
        .then((confirm) => {
          if (confirm) {
            toast.value.toast(`Deleting ${name}..`, "#FF5252");
            userService
              .deleteK8s(id)
              .then((response) => {
                toast.value.toast(response.data.msg, "#388E3C");
                getK8s();
              })
              .catch((response) => {
                const { err } = response.response.data;
                toast.value.toast(err, "#FF5252");
              });
          }
        });
    };

    const emitQuota = () => {
      emitter.emit('userUpdateQuota', true);
    }

    onMounted(() => {
      getK8s();
    });
    return {
      checked,
      verify,
      workerVerify,
      k8Name,
      selectedResource,
      resources,
      headers,
      workerName,
      workerResources,
      workerSelResources,
      worker,
      loading,
      rules,
      results,
      workers,
      deLoading,
      confirm,
      form,
      wForm,
      toast,
      reset,
      deployK8s,
      deployWorker,
      deleteAllK8s,
      deleteK8s,
      emitQuota,
    };
  },
};
</script><|MERGE_RESOLUTION|>--- conflicted
+++ resolved
@@ -193,12 +193,8 @@
 </template>
 
 <script>
-<<<<<<< HEAD
-import { ref, onMounted } from "vue";
-=======
 import { ref, onMounted, inject } from "vue";
 import BaseInput from "@/components/Form/BaseInput.vue";
->>>>>>> ce715c86
 import BaseSelect from "@/components/Form/BaseSelect.vue";
 import BaseButton from "@/components/Form/BaseButton.vue";
 import userService from "@/services/userService";
