<template>
  <v-container>
    <v-alert v-model="alert" outlined type="warning" prominent>
      You will not be able to deploy. Please add your public SSH key in your
      profile settings.
    </v-alert>
    <h5 class="text-h5 text-md-h4 font-weight-bold text-center mt-10 secondary">
      Virtual Machines
    </h5>
    <p class="text-center mb-10">
      Deploy a new virtual machine
    </p>
    <v-row justify="center">
      <v-col cols="12" sm="6" xl="4">
        <v-form v-model="verify" ref="form" @submit.prevent="deployVm">
          <v-text-field
            label="Name"
            :rules="nameValidation"
            class="my-2"
            v-model="name"
            bg-color="accent"
            variant="outlined"
            density="compact"
          ></v-text-field>
          <BaseSelect
            :modelValue="selectedResource"
            :items="resources"
            :reduce="(sel) => sel.value"
            placeholder="Resources"
            :rules="rules"
            @update:modelValue="selectedResource = $event"
          />
          <v-checkbox v-model="checked" label="Public IP"></v-checkbox>
          <BaseButton
            type="submit"
            block
            class="bg-primary"
            :loading="loading"
            :disabled="!verify || alert"
            text="Deploy"
          />
        </v-form>
      </v-col>
    </v-row>
    <v-row v-if="results.length > 0">
      <v-col class="d-flex justify-end">
        <BaseButton
          color="red-accent-2"
          :loading="deLoading"
          @click="deleteVms"
          text="Delete All"
        />
      </v-col>
    </v-row>
    <v-row v-if="results.length > 0">
      <v-col>
        <v-row>
          <v-col>
            <v-data-table
              :headers="headers"
              :items="results"
              class="elevation-1"
            >
              <template v-slot:item="{ item }">
                <tr>
                  <td>{{ item.raw.id }}</td>
                  <td>{{ item.raw.name }}</td>
                  <td>{{ item.raw.sru }}GB</td>
                  <td>{{ item.raw.mru }}GB</td>
                  <td>{{ item.raw.cru }}</td>
                  <td class="cursor-pointer" @click="copyIP(item.raw.ygg_ip)">
                    {{ item.raw.ygg_ip }}
                  </td>
                  <td
                    v-if="item.raw.public_ip"
                    class="cursor-pointer"
                    @click="copyIP(item.raw.public_ip)"
                  >
                    {{ item.raw.public_ip }}
                  </td>
                  <td v-else>-</td>
                  <td>
                    <font-awesome-icon
                      v-if="!item.raw.deleting"
                      class="text-red-accent-2 cursor-pointer"
                      @click="deleteVm(item.raw)"
                      icon="fa-solid fa-trash"
                    />
                    <v-progress-circular
                      v-else
                      indeterminate
                      color="red"
                      size="20"
                    ></v-progress-circular>
                  </td>
                </tr>
              </template>
            </v-data-table>
          </v-col>
        </v-row>
      </v-col>
    </v-row>
    <v-row v-else>
      <v-col>
        <p class="my-5 text-center">
          You don't have any Virtual machines deployed yet
        </p>
      </v-col>
    </v-row>
    <Confirm ref="confirm" />
    <Toast ref="toast" />
  </v-container>
</template>

<script>
import { ref, onMounted, inject } from "vue";
import userService from "@/services/userService";
import BaseSelect from "@/components/Form/BaseSelect.vue";
import BaseButton from "@/components/Form/BaseButton.vue";
import Confirm from "@/components/Confirm.vue";
import Toast from "@/components/Toast.vue";

export default {
  components: {
    BaseSelect,
    BaseButton,
    Confirm,
    Toast,
  },
  setup() {
    const emitter = inject("emitter");
    const verify = ref(false);
    const checked = ref(false);
    const alert = ref(false);
    const itemsPerPage = ref(null);
    const name = ref(null);
    const rules = ref([
      (value) => value.length != 0 || "This field is required.",
    ]);
    const confirm = ref(null);
    const selectedResource = ref("");
    const resources = ref([
      { title: "Small VM (1 CPU, 2GB, 25GB)", value: "small" },
      { title: "Medium VM (2 CPU, 4GB, 50GB)", value: "medium" },
      { title: "Large VM (4 CPU, 8GB, 100GB)", value: "large" },
    ]);
    const headers = ref([
      {
        title: "ID",
        key: "id",
        sortable: false,
      },
      {
        title: "Name",
        key: "name",
        sortable: false,
      },
      {
        title: "Disk (GB)",
        key: "sru",
        sortable: false,
      },
      {
        title: "RAM (GB)",
        key: "mru",
        sortable: false,
      },
      {
        title: "CPU",
        key: "cru",
        sortable: false,
      },
      {
        title: "Yggdrasil IP",
        key: "ygg_ip",
        sortable: false,
      },
      {
        title: "Public IP",
        key: "public_ip",
        sortable: false,
      },
      { title: "Actions", key: "actions", sortable: false },
    ]);

<<<<<<< HEAD
    const toast = ref(null);
    const loading = ref(false);
    const results = ref([]);
    const deLoading = ref(false);
    const message = ref(null);
    const form = ref(null);
    const nameValidation = ref([
      (value) => {
        if (value.length < 3 || value.length > 20)
          return "Name needs to be more than 2 characters and less than 20";
        if (!/^[a-z]+$/.test(value))
          return "Name can only include lowercase alphanumeric characters";
        return true;
      },
      (value) => validateVMName(value),
    ]);
=======
		const toast = ref(null);
		const loading = ref(false);
		const results = ref([]);
		const deLoading = ref(false);
		const message = ref(null);
		const form = ref(null);
		const nameValidation = ref([
			(value) => {
				if (value.length < 3 || value.length > 20) return "Name needs to be more than 2 characters and less than 20";
				if (!/^[a-z]+$/.test(value)) return "Name can only include lowercase alphabetic characters";
				return true;
			},
			(value) => validateVMName(value),
		]);
>>>>>>> 423c707f

    const getVMS = () => {
      userService
        .getVms()
        .then((response) => {
          const { data } = response.data;
          data.map((item) => {
            item.deleting = false;
            item.public_ip = item.public_ip.split("/")[0];
          });
          results.value = data;
        })
        .catch((response) => {
          const { err } = response.response.data;
          toast.value.toast(err, "#FF5252");
        });
    };

    const deployVm = () => {
      loading.value = true;
      userService
        .deployVm(name.value, selectedResource.value, checked.value)
        .then((response) => {
          toast.value.toast(response.data.msg, "#388E3C");
          emitQuota();
          getVMS();
        })
        .catch((response) => {
          const { err } = response.response.data;
          toast.value.toast(err, "#FF5252");
        })
        .finally(() => {
          reset();
          loading.value = false;
        });
    };

    const validateVMName = async (name) => {
      var msg = "";
      await userService.validateVMName(name).catch((response) => {
        const { err } = response.response.data;
        msg = err;
      });

      if (!msg) {
        return true;
      }
      return msg;
    };

    const deleteVms = () => {
      confirm.value
        .open("Delete All VMs", "Are you sure?", { color: "red-accent-2" })
        .then((confirm) => {
          if (confirm) {
            deLoading.value = true;
            toast.value.toast(`Delete VMs..`, "#FF5252");
            userService
              .deleteAllVms()
              .then((response) => {
                toast.value.toast(response.data.msg, "#388E3C");
                getVMS();
              })
              .catch((response) => {
                const { err } = response.response.data;
                toast.value.toast(err, "#FF5252");
              })
              .finally(() => {
                deLoading.value = false;
              });
          }
        });
    };
    const reset = () => {
      form.value.reset();
    };

    const deleteVm = (item) => {
      confirm.value
        .open(`Delete ${item.name}`, "Are you sure?", { color: "red-accent-2" })
        .then((confirm) => {
          if (confirm) {
            item.deleting = true;
            toast.value.toast(`Deleting ${item.name}..`, "#FF5252");
            userService
              .deleteVm(item.id)
              .then((response) => {
                toast.value.toast(response.data.msg, "#388E3C");
                getVMS();
              })
              .catch((response) => {
                const { err } = response.response.data;
                toast.value.toast(err, "#FF5252");
              })
              .finally(() => (item.deleting = false));
          }
        });
    };

    userService
      .getUser()
      .then((response) => {
        const { user } = response.data.data;
        alert.value = user.ssh_key == "";
      })
      .catch((response) => {
        const { err } = response.response.data;
        toast.value.toast(err, "#FF5252");
      });

    const emitQuota = () => {
      emitter.emit("userUpdateQuota", true);
    };
    const copyIP = (ip) => {
      navigator.clipboard.writeText(ip);
      toast.value.toast("IP Copied", "#388E3C");
    };

    if (localStorage.getItem("token")) {
      setInterval(() => {
        getVMS();
        emitQuota();
      }, 30 * 1000);
    }

    onMounted(() => {
      let token = localStorage.getItem("token");
      if (token) getVMS();
    });

    return {
      verify,
      name,
      alert,
      selectedResource,
      resources,
      loading,
      deLoading,
      rules,
      results,
      headers,
      confirm,
      toast,
      message,
      form,
      checked,
      nameValidation,
      itemsPerPage,
      reset,
      getVMS,
      validateVMName,
      deployVm,
      deleteVms,
      deleteVm,
      emitQuota,
      copyIP,
    };
  },
};
</script>

<style>
.cursor-pointer {
  cursor: pointer;
}

thead th {
  background-color: #217dbb !important;
  color: white !important;
}
</style><|MERGE_RESOLUTION|>--- conflicted
+++ resolved
@@ -183,25 +183,7 @@
       { title: "Actions", key: "actions", sortable: false },
     ]);
 
-<<<<<<< HEAD
-    const toast = ref(null);
-    const loading = ref(false);
-    const results = ref([]);
-    const deLoading = ref(false);
-    const message = ref(null);
-    const form = ref(null);
-    const nameValidation = ref([
-      (value) => {
-        if (value.length < 3 || value.length > 20)
-          return "Name needs to be more than 2 characters and less than 20";
-        if (!/^[a-z]+$/.test(value))
-          return "Name can only include lowercase alphanumeric characters";
-        return true;
-      },
-      (value) => validateVMName(value),
-    ]);
-=======
-		const toast = ref(null);
+  	const toast = ref(null);
 		const loading = ref(false);
 		const results = ref([]);
 		const deLoading = ref(false);
@@ -215,8 +197,6 @@
 			},
 			(value) => validateVMName(value),
 		]);
->>>>>>> 423c707f
-
     const getVMS = () => {
       userService
         .getVms()
