--- conflicted
+++ resolved
@@ -5,14 +5,11 @@
 import Admin from "@/views/Admin.vue";
 import NewPassword from "@/views/Newpassword.vue";
 import userService from "@/services/userService.js";
-<<<<<<< HEAD
 import AccountTab from "@/views/tabs/Account.vue";
 import PaymentsTab from "@/views/tabs/Payments.vue";
 import Invoices from "@/views/tabs/Invoices.vue";
 import AuditLogs from "@/views/tabs/AuditLogs.vue";
-=======
 import Deploy from "@/views/Deploy.vue";
->>>>>>> 59c90b41
 
 const routes = [
   {
@@ -116,7 +113,6 @@
         meta: {
           requiredAuth: true,
         },
-<<<<<<< HEAD
         children: [
           {
             path: "",
@@ -135,7 +131,6 @@
             component: AuditLogs,
           },
         ],
-=======
       },
       {
         path: "/deploy",
@@ -144,7 +139,6 @@
         meta: {
           requiredAuth: true,
         },
->>>>>>> 59c90b41
       },
       {
         path: "admin",
