<template>
  <v-container>
    <h5 class="text-h5 text-md-h4 font-weight-bold text-center my-10 secondary">
      Account Settings
    </h5>
    <v-avatar color="primary" size="50" class="d-flex mx-auto mt-5 mb-3">
      <span class="text-h5 text-uppercase">{{ name ? avatar : "?" }}</span>
    </v-avatar>
    <v-row justify="center">
      <v-col cols="12" sm="6">
        <v-form v-model="verify" class="my-5" @submit.prevent="update">
          <v-text-field
            class="my-2"
            label="Name"
            v-model="name"
            bg-color="accent"
            variant="outlined"
            density="compact"
            :rules="nameValidation"

          ></v-text-field>
          <v-row>
            <v-col cols="12" sm="6">
              <v-text-field
                label="College"
                v-model="college"
                disabled
                hide-details="true"
                bg-color="accent"
                variant="outlined"
                density="compact"
              ></v-text-field>
            </v-col>
            <v-col cols="12" sm="6">
              <v-text-field
                label="Team members"
                v-model="team_size"
                disabled
                hide-details="true"
                bg-color="accent"
                variant="outlined"
                density="compact"
              ></v-text-field>
            </v-col>
            <v-col>
              <v-textarea
                clearable
                label="Project description"
                v-model="project_desc"
                variant="outlined"
                bg-color="accent"
                rows="2"
                auto-grow
                disabled
              ></v-textarea>
            </v-col>
          </v-row>
          <v-text-field
            label="E-mail"
            v-model="email"
            disabled
            bg-color="accent"
            variant="outlined"
            density="compact"
          ></v-text-field>

          <v-row>
            <v-col cols="12" sm="9">
              <v-text-field
                label="Voucher"
                v-model="voucher"
                :loading="actLoading"
                bg-color="accent"
                variant="outlined"
                density="compact"
                clearable
                :disabled="!allowVoucher"
              ></v-text-field>
            </v-col>

            <v-col cols="12" sm="3">
              <BaseButton
                :disabled="!allowVoucher"
                class="bg-primary text-capitalize"
                text="Apply Voucher"
                @click="activateVoucher"
              />
            </v-col>
          </v-row>
          <v-tooltip
            block
            text="You can generate SSH key using 'ssh-keygen' command. Once generated, your public key will be stored in ~/.ssh/id_rsa.pub"
            left
          >
            <template v-slot:activator="{ props }">
              <v-icon
                v-bind="props"
                color="primary"
                dark
                class="d-block ml-auto"
              >
                mdi-information
              </v-icon>
            </template>
          </v-tooltip>
          <v-textarea
            clearable
            label="SSH Key"
            v-model="sshKey"
            variant="outlined"
            bg-color="accent"
            class="my-2"
            :rules="rules"
            auto-grow
          ></v-textarea>
          <v-row>
            <v-col>
              <BaseButton
                type="submit"
                :disabled="!verify"
                class="w-100 bg-primary text-capitalize"
                text="Update"
              />
            </v-col>
            <v-col>
              <v-dialog persistent transition="dialog-top-transition" max-width="500" >
                <template v-slot:activator="{ props }">
                  <BaseButton
                    v-bind="props"
                    class="w-100 bg-primary text-capitalize"
                    text="Request New Voucher"
                  />
                </template>
                <template  v-slot:default="{ isActive }">
                  <v-card width="100%" size="100%" class="mx-auto pa-5">
                    <v-form
                      v-model="newVoucherVerify"
                      @submit.prevent="newVoucher"
                    >
                      <v-card-text>
                        <h5
                          class="text-h5 text-md-h4 text-center my-10 secondary"
                        >
                          Request New Voucher
                        </h5>
                        <v-row>
                          <v-col>
                            <v-text-field
                              label="VMs"
                              v-model="vms"
                              :rules="rules"
                              type="number"
                              bg-color="accent"
                              variant="outlined"
                              density="compact"
                            ></v-text-field>
                          </v-col>
                          <v-col>
                            <v-text-field
                              label="IPs"
                              v-model="ips"
                              :rules="rules"
                              type="number"
                              bg-color="accent"
                              variant="outlined"
                              density="compact"
                            ></v-text-field>
                          </v-col>
                        </v-row>

                        <v-text-field
                          label="Reason"
                          v-model="reason"
                          bg-color="accent"
                          :rules="rules"
                          variant="outlined"
                          density="compact"
                          clearable
                        ></v-text-field>
                      </v-card-text>
                      <v-card-actions class="justify-center">
                        <BaseButton
                          class="bg-primary mr-5"
                          @click="{ isActive.value = false; vms = 0; ips = 0; reason = null; }"
                          text="Cancel"
                        />
                        <BaseButton
                          type="submit"
                          :disabled="!newVoucherVerify"
                          class="bg-primary"
                          text="Request"
                          @click="isActive.value = false"
                        />
                      </v-card-actions>
                    </v-form>
                  </v-card>
                </template>
              </v-dialog>
            </v-col>
          </v-row>
        </v-form>
      </v-col>
    </v-row>
    <Toast ref="toast" />
  </v-container>
</template>

<script>
import { ref, onMounted, computed, inject } from "vue";
import userService from "@/services/userService";
import BaseButton from "@/components/Form/BaseButton.vue";
import Toast from "@/components/Toast.vue";
import router from "@/router";

export default {
  components: {
    BaseButton,
    Toast,
  },
  setup() {
<<<<<<< HEAD
    const emitter = inject("emitter");
=======
    const emitter = inject('emitter');
    const verify= ref(null)
>>>>>>> 0932fcc1
    const email = ref(null);
    const name = ref(null);
    const college = ref("");
    const team_size = ref(0);
    const project_desc = ref("");
    const voucher = ref("");
    const sshKey = ref("");
    const actLoading = ref(false);
    const toast = ref(null);
    const verified = ref(false);
    const allowVoucher = ref(false);
    const loading = ref(false);
    const newVoucherVerify = ref(false);
    const vms = ref(0);
    const ips = ref(0);
    const reason = ref(null);
    const nameRegex = /^(\w+\s){0,3}\w*$/;
    const nameValidation = ref([
      (value) => {
        if (value.match(nameRegex)) return true;
        return "Must be at most four names";
      },
    ]);

    const rules = ref([
      (value) => {
        if (value) return true;
        return "This field is required.";
      },
    ]);

    const getUser = () => {
      userService
        .getUser()
        .then((response) => {
          const { user } = response.data.data;
          email.value = user.email;
          name.value = user.name;
          voucher.value = user.voucher;
          allowVoucher.value = user.voucher == "";
          verified.value = user.verified;
          sshKey.value = user.ssh_key;
          if (!user.college) {
            college.value = "-";
          } else {
            college.value = user.college;
          }
          if (!user.team_size) {
            team_size.value = 0;
          } else {
            team_size.value = user.team_size;
          }
          if (!user.project_desc) {
            project_desc.value = "Description..";
          } else {
            project_desc.value = user.project_desc;
          }
        })
        .catch((response) => {
          const { err } = response.response.data;
          toast.value.toast(err, "#FF5252");
        });
    };

    const activateVoucher = () => {
      userService
        .activateVoucher(voucher.value)
        .then((response) => {
          actLoading.value = true;
          emitQuota();
          getUser();
          toast.value.toast(response.data.msg, "#388E3C");
        })
        .catch((response) => {
          const { err } = response.response.data;
          toast.value.toast(err, "#FF5252");
        })
        .finally(() => {
          actLoading.value = false;
        });
    };

    const update = () => {
      if (!verify.value) return;

      userService
        .updateUser(name.value, sshKey.value)
        .then((response) => {
          router.go();
          getUser();
          toast.value.toast(response.data.msg, "#388E3C");
        })
        .catch((response) => {
          const { err } = response.response.data;
          toast.value.toast(err, "#FF5252");
        });
    };

    const newVoucher = () => {
      userService
        .newVoucher(Number(vms.value), Number(ips.value), reason.value)
        .then((response) => {
          toast.value.toast(response.data.msg, "#388E3C");
        })
        .catch((response) => {
          const { err } = response.response.data;
          toast.value.toast(err, "#FF5252");
        })
        .finally(() => {
          actLoading.value = false;
          vms.value = 0;
          ips.value = 0;
          reason.value = null;
        });
    };

    const avatar = computed(() => {
      let val = String(name.value);
      return val.charAt(0);
    });


    const emitQuota = () => {
      emitter.emit("userUpdateQuota", true);
    };

    onMounted(() => {
      getUser();
    });

    return {
      college,
      verify,
      team_size,
      project_desc,
      email,
      name,
      voucher,
      allowVoucher,
      sshKey,
      verified,
      avatar,
      actLoading,
      rules,
      toast,
      loading,
      newVoucherVerify,
      vms,
      ips,
      reason,
      nameValidation,
      getUser,
      activateVoucher,
      update,
      newVoucher,
      emitQuota,
    };
  },
};
</script>

<style>
.pointer {
  cursor: pointer;
}
</style><|MERGE_RESOLUTION|>--- conflicted
+++ resolved
@@ -218,12 +218,8 @@
     Toast,
   },
   setup() {
-<<<<<<< HEAD
-    const emitter = inject("emitter");
-=======
     const emitter = inject('emitter');
     const verify= ref(null)
->>>>>>> 0932fcc1
     const email = ref(null);
     const name = ref(null);
     const college = ref("");
