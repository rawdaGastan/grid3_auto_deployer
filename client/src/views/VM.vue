<template>
  <v-container>
    <v-alert v-model="alert"
      outlined
      type="warning"
      prominent
      border="left"
    >
      You will not be able to deploy. Please add your public SSH key in your profile settings.
    </v-alert>
    <h5 class="text-h5 text-md-h4 font-weight-bold text-center mt-10 secondary">
      Virtual Machines
    </h5>
    <p class="text-center mb-10">
      Deploy a new virtual machine
    </p>
    <v-row justify="center">
      <v-col cols="12" sm="6">
        <v-form v-model="verify" ref="form" @submit.prevent="deployVm">
          <v-text-field
            label="Name"
            :rules="nameValidation"
            class="my-2"
            v-model="name"
            bg-color="accent"
            variant="outlined"
            density="compact"
          ></v-text-field>
          <BaseSelect
            :modelValue="selectedResource"
            :items="resources"
            :reduce="(sel) => sel.value"
            placeholder="Resources"
            :rules="rules"
            @update:modelValue="selectedResource = $event"
          />
          <v-checkbox v-model="checked" label="Public IP"></v-checkbox>
<<<<<<< HEAD
          <BaseButton type="submit" block class="bg-primary" :loading="loading" :disabled="!verify || alert" text="Deploy" />
=======
          <BaseButton
            type="submit"
            block
            class="bg-primary"
            :loading="loading"
            :disabled="!verify"
            text="Deploy"
          />
>>>>>>> 7b439694
        </v-form>
      </v-col>
    </v-row>
    <v-row v-if="results.length > 0">
      <v-col class="d-flex justify-end">
        <BaseButton
          color="red-accent-2"
          :loading="deLoading"
          @click="deleteVms"
          text="Delete All"
        />
      </v-col>
    </v-row>
    <v-row v-if="results.length > 0">
      <v-col>
        <v-table>
          <thead class="bg-primary">
            <tr>
              <th
                class="text-left text-white"
                v-for="head in headers"
                :key="head"
              >
                {{ head }}
              </th>
              <th class="text-left text-white">
                Public IP
              </th>
              <th class="text-left text-white">
                Actions
              </th>
            </tr>
          </thead>
          <tbody>
            <tr v-for="item in results" :key="item.name">
              <td>{{ item.id }}</td>
              <td>{{ item.name }}</td>
              <td>{{ item.sru }}GB</td>
              <td>{{ item.mru }}MB</td>
              <td>{{ item.cru }}</td>
              <td>{{ item.ygg_ip }}</td>
              <td v-if="item.public_ip">{{ item.public_ip }}</td>
              <td v-else>-</td>

              <td>
                <font-awesome-icon
                  class="text-red-accent-2"
                  @click="deleteVm(item.id, item.name)"
                  icon="fa-solid fa-trash"
                />
              </td>
            </tr>
          </tbody>
        </v-table>
      </v-col>
    </v-row>
    <v-row v-else>
      <v-col>
        <p class="my-5 text-center">
          You don't have any Virtual machines deployed yet
        </p>
      </v-col>
    </v-row>
    <Confirm ref="confirm" />
    <Toast ref="toast" />
  </v-container>
</template>

<script>
import { ref, onMounted, inject } from "vue";
import userService from "@/services/userService";
import BaseSelect from "@/components/Form/BaseSelect.vue";
import BaseButton from "@/components/Form/BaseButton.vue";
import Confirm from "@/components/Confirm.vue";
import Toast from "@/components/Toast.vue";

export default {
  components: {
    BaseSelect,
    BaseButton,
    Confirm,
    Toast,
  },
  setup() {
    const emitter = inject("emitter");
    const verify = ref(false);
    const checked = ref(false);
    const alert = ref(false);

    const name = ref(null);
    const rules = ref([
      (value) => {
        if (value) return true;
        return "This field is required.";
      },
    ]);
    const confirm = ref(null);
    const selectedResource = ref(undefined);
    const resources = ref([
      { title: "Small VM (1 CPU, 2GB, 5GB)", value: "small" },
      { title: "Medium VM (2 CPU, 4GB, 10GB)", value: "medium" },
      { title: "Large VM (4 CPU, 8GB, 15GB)", value: "large" },
    ]);
    const headers = ref(["ID", "Name", "Disk (GB)", "RAM (MB)", "CPU", "IP"]);

    const toast = ref(null);
    const loading = ref(false);
    const results = ref([]);
    const deLoading = ref(false);
    const message = ref(null);
    const form = ref(null);
    const nameValidation = ref([
      (value) => {
        if (value.length >= 3 && value.length <= 20) return true;
        return "Name needs to be more than 2 characters and less than 20.";
      },
    ]);
    const getVMS = () => {
      userService
        .getVms()
        .then((response) => {
          const { data } = response.data;
          results.value = data;
        })
        .catch((response) => {
          const { err } = response.response.data;
          toast.value.toast(err, "#FF5252");
        });
    };

    const deployVm = () => {
      loading.value = true;
      toast.value.toast("Deploying..");
      userService
        .deployVm(name.value, selectedResource.value, checked.value)
        .then((response) => {
          toast.value.toast(response.data.msg, "#388E3C");
          reset();
          emitQuota();
          getVMS();
          loading.value = false;
        })
        .catch((response) => {
          reset();
          const { err } = response.response.data;
          toast.value.toast(err, "#FF5252");
          loading.value = false;
        });
    };

    const deleteVms = () => {
      confirm.value
        .open("Delete All VMs", "Are you sure?", { color: "red-accent-2" })
        .then((confirm) => {
          if (confirm) {
            deLoading.value = true;
            toast.value.toast(`Delete VMs..`, "#FF5252");
            userService
              .deleteAllVms()
              .then((response) => {
                toast.value.toast(response.data.msg, "#388E3C");
                getVMS();
                deLoading.value = false;
              })
              .catch((response) => {
                const { err } = response.response.data;
                toast.value.toast(err, "#FF5252");
                deLoading.value = false;
              });
          }
        });
    };
    const reset = () => {
      form.value.reset();
    };

    const deleteVm = (id, name) => {
      confirm.value
        .open(`Delete ${name}`, "Are you sure?", { color: "red-accent-2" })
        .then((confirm) => {
          if (confirm) {
            toast.value.toast(`Deleting ${name}..`, "#FF5252");
            userService
              .deleteVm(id)
              .then((response) => {
                toast.value.toast(response.data.msg, "#388E3C");
                getVMS();
              })
              .catch((response) => {
                const { err } = response.response.data;
                toast.value.toast(err, "#FF5252");
              });
          }
        });
    };

    userService
      .getUser()
      .then((response) => {
        const { user } = response.data.data;
        alert.value = user.ssh_key == "";
      })
      .catch((response) => {
        const { err } = response.response.data;
        toast.value.toast(err, "#FF5252");
      });

    const emitQuota = () => {
      emitter.emit("userUpdateQuota", true);
    };

    onMounted(() => {
      let token = localStorage.getItem("token");
      if (token) getVMS();
    });
    return {
      verify,
      name,
      alert,
      selectedResource,
      resources,
      loading,
      deLoading,
      rules,
      results,
      headers,
      confirm,
      toast,
      message,
      form,
      checked,
      nameValidation,
      reset,
      getVMS,
      deployVm,
      deleteVms,
      deleteVm,
      emitQuota,
    };
  },
};
</script>

<style>
table svg {
  cursor: pointer;
}
</style><|MERGE_RESOLUTION|>--- conflicted
+++ resolved
@@ -35,18 +35,14 @@
             @update:modelValue="selectedResource = $event"
           />
           <v-checkbox v-model="checked" label="Public IP"></v-checkbox>
-<<<<<<< HEAD
-          <BaseButton type="submit" block class="bg-primary" :loading="loading" :disabled="!verify || alert" text="Deploy" />
-=======
           <BaseButton
             type="submit"
             block
             class="bg-primary"
             :loading="loading"
-            :disabled="!verify"
+            :disabled="!verify || alert"
             text="Deploy"
           />
->>>>>>> 7b439694
         </v-form>
       </v-col>
     </v-row>
