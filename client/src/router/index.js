// Composables
import { createRouter, createWebHistory } from "vue-router";
import Profile from "@/views/Profile.vue";
import Home from "@/views/Home.vue";
import About from "@/views/About.vue";
import VM from "@/views/VM.vue";
import K8s from "@/views/K8s.vue";
<<<<<<< HEAD
import Login from "@/views/Login.vue";

=======
>>>>>>> 683562be

const routes = [
  {
    path: "/login",
    name: "Login",
    // route level code-splitting
    // this generates a separate chunk (about.[hash].js) for this route
    // which is lazy-loaded when the route is visited.
    component: () =>
      import(/* webpackChunkName: "login" */ "@/views/Login.vue"),
    meta: {
      requiredAuth: false,
    },
  },
  {
    path: "/signup",
    name: "Signup",
    // route level code-splitting
    // this generates a separate chunk (about.[hash].js) for this route
    // which is lazy-loaded when the route is visited.
    component: () =>
      import(/* webpackChunkName: "login" */ "@/views/Signup.vue"),
    meta: {
      requiredAuth: false,
    },
  },
  {
    path: "/forgetPassword",
    name: "ForgetPassword",
    // route level code-splitting
    // this generates a separate chunk (about.[hash].js) for this route
    // which is lazy-loaded when the route is visited.
    component: () =>
      import(/* webpackChunkName: "login" */ "@/views/Forgetpassword.vue"),
    meta: {
      requiredAuth: false,
    },
  },
  {
    path: "/otp",
    name: "OTP",
    // route level code-splitting
    // this generates a separate chunk (about.[hash].js) for this route
    // which is lazy-loaded when the route is visited.
    component: () => import(/* webpackChunkName: "login" */ "@/views/Otp.vue"),
    meta: {
      requiredAuth: false,
    },
  },
  {
    path: "/newPassword",
    name: "NewPassword",
    // route level code-splitting
    // this generates a separate chunk (about.[hash].js) for this route
    // which is lazy-loaded when the route is visited.
    component: () =>
      import(/* webpackChunkName: "login" */ "@/views/Newpassword.vue"),
    meta: {
      requiredAuth: false,
    },
  },
  {
    path: "/",
    component: () => import("@/layouts/default/Default.vue"),
    children: [
      {
<<<<<<< HEAD
        path: "",
        name: "Login",
        // route level code-splitting
        // this generates a separate chunk (about.[hash].js) for this route
        // which is lazy-loaded when the route is visited.
        component: Login,
      },
      {
        path: "signup",
        name: "Signup",
        // route level code-splitting
        // this generates a separate chunk (about.[hash].js) for this route
        // which is lazy-loaded when the route is visited.
        component: () =>
          import(/* webpackChunkName: "login" */ "@/views/Signup.vue"),
      },
      {
        path: "forgetPassword",
        name: "ForgetPassword",
        // route level code-splitting
        // this generates a separate chunk (about.[hash].js) for this route
        // which is lazy-loaded when the route is visited.
        component: () =>
          import(/* webpackChunkName: "login" */ "@/views/Forgetpassword.vue"),
      },
      {
        path: "otp",
        name: "OTP",
        // route level code-splitting
        // this generates a separate chunk (about.[hash].js) for this route
        // which is lazy-loaded when the route is visited.
        component: () =>
          import(/* webpackChunkName: "login" */ "@/views/Otp.vue"),
      },
      {
        path: "newPassword",
        name: "NewPassword",
        // route level code-splitting
        // this generates a separate chunk (about.[hash].js) for this route
        // which is lazy-loaded when the route is visited.
        component: () =>
          import(/* webpackChunkName: "login" */ "@/views/Newpassword.vue"),
=======
        path: "/",
        name: "Home",
        component: Home,
        meta: {
          requiredAuth: true,
        },
>>>>>>> 683562be
      },
      {
        path: "/profile",
        name: "Profile",
        component: Profile,
        meta: {
          requiredAuth: true,
        },
      },
      {
<<<<<<< HEAD
        path: "home",
        name: "Home",
        component: Home,
      },
      {
        path: "about",
=======
        path: "/about",
>>>>>>> 683562be
        name: "About",
        component: About,
        meta: {
          requiredAuth: false,
        },
      },
      {
        path: "/vm",
        name: "VM",
        component: VM,
        meta: {
          requiredAuth: true,
        },
      },
      {
        path: "/k8s",
        name: "K8s",
        component: K8s,
        meta: {
          requiredAuth: true,
        },
      },
    ],
  },
];

const router = createRouter({
  history: createWebHistory(process.env.BASE_URL),
  routes,
});

router.beforeEach((to, from, next) => {
  let token = localStorage.getItem("token");
  if (to.path != "/login" && to.meta.requiredAuth && !token) {
    next("/login");
  } else {
    next();
  }
});
export default router;<|MERGE_RESOLUTION|>--- conflicted
+++ resolved
@@ -5,11 +5,8 @@
 import About from "@/views/About.vue";
 import VM from "@/views/VM.vue";
 import K8s from "@/views/K8s.vue";
-<<<<<<< HEAD
 import Login from "@/views/Login.vue";
 
-=======
->>>>>>> 683562be
 
 const routes = [
   {
@@ -76,57 +73,12 @@
     component: () => import("@/layouts/default/Default.vue"),
     children: [
       {
-<<<<<<< HEAD
-        path: "",
-        name: "Login",
-        // route level code-splitting
-        // this generates a separate chunk (about.[hash].js) for this route
-        // which is lazy-loaded when the route is visited.
-        component: Login,
-      },
-      {
-        path: "signup",
-        name: "Signup",
-        // route level code-splitting
-        // this generates a separate chunk (about.[hash].js) for this route
-        // which is lazy-loaded when the route is visited.
-        component: () =>
-          import(/* webpackChunkName: "login" */ "@/views/Signup.vue"),
-      },
-      {
-        path: "forgetPassword",
-        name: "ForgetPassword",
-        // route level code-splitting
-        // this generates a separate chunk (about.[hash].js) for this route
-        // which is lazy-loaded when the route is visited.
-        component: () =>
-          import(/* webpackChunkName: "login" */ "@/views/Forgetpassword.vue"),
-      },
-      {
-        path: "otp",
-        name: "OTP",
-        // route level code-splitting
-        // this generates a separate chunk (about.[hash].js) for this route
-        // which is lazy-loaded when the route is visited.
-        component: () =>
-          import(/* webpackChunkName: "login" */ "@/views/Otp.vue"),
-      },
-      {
-        path: "newPassword",
-        name: "NewPassword",
-        // route level code-splitting
-        // this generates a separate chunk (about.[hash].js) for this route
-        // which is lazy-loaded when the route is visited.
-        component: () =>
-          import(/* webpackChunkName: "login" */ "@/views/Newpassword.vue"),
-=======
         path: "/",
         name: "Home",
         component: Home,
         meta: {
           requiredAuth: true,
         },
->>>>>>> 683562be
       },
       {
         path: "/profile",
@@ -137,16 +89,7 @@
         },
       },
       {
-<<<<<<< HEAD
-        path: "home",
-        name: "Home",
-        component: Home,
-      },
-      {
-        path: "about",
-=======
         path: "/about",
->>>>>>> 683562be
         name: "About",
         component: About,
         meta: {
