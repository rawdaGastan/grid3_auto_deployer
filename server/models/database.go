--- conflicted
+++ resolved
@@ -33,23 +33,11 @@
 
 // Migrate migrates db schema
 func (d *DB) Migrate() error {
-<<<<<<< HEAD
-	err := d.db.AutoMigrate(&User{}, &VM{}, &Quota{}, &Voucher{})
-=======
-	err := d.db.AutoMigrate(&User{}, &Quota{}, &K8sCluster{}, &Master{}, &Worker{}, &Voucher{})
->>>>>>> 63e391d4
+	err := d.db.AutoMigrate(&User{}, &Quota{}, &VM{}, &K8sCluster{}, &Master{}, &Worker{}, &Voucher{})
 	if err != nil {
 		return err
 	}
 
-<<<<<<< HEAD
-	// err = d.db.AutoMigrate(&Kubernetes{})
-	// if err != nil {
-	// 	return err
-	// }
-
-=======
->>>>>>> 63e391d4
 	return nil
 }
 
