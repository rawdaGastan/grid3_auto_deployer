--- conflicted
+++ resolved
@@ -48,11 +48,7 @@
 	Name            string `json:"name"`
 	Password        string `json:"password"`
 	ConfirmPassword string `json:"confirm_password"`
-<<<<<<< HEAD
-	SSHKey          string `json:"sshKey" binding:"required"`
-=======
 	SSHKey          string `json:"ssh_key"`
->>>>>>> f873e28d
 }
 
 // EmailInput struct for user when forgetting password
@@ -115,11 +111,7 @@
 	// update code if user is not verified but exists
 	if getErr == nil {
 		if !user.Verified {
-<<<<<<< HEAD
-			_, err = r.db.UpdateUserByID(user.ID.String(), "", "", time.Now(), code, "")
-=======
 			_, err = r.db.UpdateUserByID(user.ID.String(), "", "", "", time.Now(), code)
->>>>>>> f873e28d
 			if err != nil {
 				r.WriteErrResponse(w, err)
 				return
@@ -321,11 +313,7 @@
 	}
 	fmt.Printf("code: %v\n", code) //TODO: to be removed
 
-<<<<<<< HEAD
-	_, err = r.db.UpdateUserByID(user.ID.String(), "", "", time.Now(), code, "")
-=======
 	_, err = r.db.UpdateUserByID(user.ID.String(), "", "", "", time.Now(), code)
->>>>>>> f873e28d
 	if err != nil {
 		r.WriteErrResponse(w, err)
 		return
@@ -438,13 +426,9 @@
 		}
 	}
 
-<<<<<<< HEAD
-	userID, err := r.db.UpdateUserByID(id, input.Name, hashedPassword, time.Time{}, 0, input.SSHKey)
-=======
 	//TODO: validate ssh key
 
 	userID, err := r.db.UpdateUserByID(id, input.Name, hashedPassword, input.SSHKey, time.Time{}, 0)
->>>>>>> f873e28d
 	if err != nil {
 		r.WriteErrResponse(w, err)
 		return
