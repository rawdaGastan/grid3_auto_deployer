<template>
  <v-container>
    <v-alert v-if="alert" outlined type="warning" prominent border="left">
      You will not be able to deploy. Please add your public SSH key in your
      profile settings.
    </v-alert>
    <h5 class="text-h5 text-md-h4 font-weight-bold text-center mt-10 secondary">
      Kubernetes Clusters
    </h5>
    <p class="text-center mb-10">
      Deploy a new Kubernetes cluster
    </p>
    <v-row justify="center">
      <v-col cols="12" sm="6">
        <v-form v-model="verify" ref="form" @submit.prevent="deployK8s">
          <v-text-field
            label="Name"
            :rules="nameValidation"
            class="my-2"
            v-model="k8Name"
            bg-color="accent"
            variant="outlined"
            density="compact"
          ></v-text-field>
          <BaseSelect
            :modelValue="selectedResource"
            :items="resources"
            placeholder="Resources"
            :rules="rules"
            class="mt-3"
            @update:modelValue="selectedResource = $event"
          />
          <v-checkbox v-model="checked" label="Public IP"></v-checkbox>

          <v-dialog transition="dialog-top-transition" max-width="500">
            <template v-slot:activator="{ props }">
              <div class="mx-auto d-flex justify-center">
                <BaseButton
                  type="submit"
                  :disabled="!verify || alert"
                  class="w-25 d-inline-block bg-primary mr-2"
                  :loading="loading"
                  text="Deploy"
                />
                <BaseButton
                  color="primary"
                  class="w-25 d-inline-block"
                  v-bind="props"
                  icon="fa-plus"
                  text="workers"
                />
              </div>
            </template>
            <template v-slot:default="{ isActive }">
              <v-card width="100%" size="100%" class="mx-auto pa-5">
                <v-form
                  v-model="workerVerify"
                  ref="wForm"
                  @submit.prevent="deployWorker"
                >
                  <v-card-text>
                    <h5 class="text-h5 text-md-h4 text-center my-10 secondary">
                      Worker
                    </h5>
                    <v-text-field
                      label="Name"
                      bg-color="accent"
                      variant="outlined"
                      v-model="workerName"
                      density="compact"
                      :rules="nameValidation"
                    ></v-text-field>
                    <BaseSelect
                      placeholder="Resources"
                      :modelValue="workerSelResources"
                      :items="workerResources"
                      :rules="rules"
                      class="my-3"
                      @update:modelValue="workerSelResources = $event"
                    />
                  </v-card-text>
                  <v-card-actions class="justify-center">
                    <BaseButton
                      class="bg-primary mr-5"
                      @click="isActive.value = false"
                      text="Cancel"
                    />

                    <BaseButton
                      type="submit"
                      :disabled="!workerVerify"
                      class="bg-primary"
                      @click="isActive.value = false"
                      text="Save"
                    />
                  </v-card-actions>
                </v-form>
              </v-card>
            </template>
          </v-dialog>
        </v-form>
      </v-col>
    </v-row>
    <v-row v-if="results.length > 0">
      <v-col class="d-flex justify-end">
        <BaseButton
          color="red-accent-2"
          :loading="deLoading"
          @click="deleteAllK8s"
          text="Delete All"
        />
      </v-col>
    </v-row>
    <v-row v-if="results.length > 0">
      <v-col>
        <v-sheet>
          <v-table>
            <thead class="bg-primary text-white">
              <tr>
                <th
                  class="text-left text-white"
                  v-for="head in headers"
                  :key="head"
                >
                  {{ head }}

                  <v-tooltip
                    v-if="head === 'Yggdrasil IP'"
                    text="visit https://yggdrasil-network.github.io/installation.html to get connected to yggdrasil network"
                    location="top"
                  >
                    <template v-slot:activator="{ props }">
                      <a
                        href="https://yggdrasil-network.github.io/installation.html"
                        target="_blank"
                      >
                        <font-awesome-icon
                          v-bind="props"
                          :icon="['fas', 'circle-exclamation']"
                          color="white"
                        />
                      </a>
                    </template>
                  </v-tooltip>
                </th>
                <th class="text-left text-white">
                  Actions
                </th>
              </tr>
            </thead>
            <tbody>
              <tr v-for="item in dataPerPage" :key="item.name">
                <td>{{ item.master.clusterID }}</td>
                <td>{{ item.master.name }}</td>
                <td>{{ item.master.sru }}GB</td>
                <td>{{ item.master.mru }}GB</td>
                <td>{{ item.master.cru }}</td>
                <td class="cursor-pointer" @click="copyIP(item.master.ygg_ip)">
                  {{ item.master.ygg_ip }}
                </td>
                <td
                  v-if="item.master.public_ip"
                  class="cursor-pointer"
                  @click="copyIP(item.master.public_ip)"
                >
                  {{ item.master.public_ip }}
                </td>
                <td v-else>-</td>
                <td>
                  <v-dialog
                    transition="dialog-top-transition"
                    v-if="item.workers.length > 0"
                  >
                    <template v-slot:activator="{ props }">
                      <font-awesome-icon
                        class="text-primary mr-5"
                        v-bind="props"
                        icon="fa-solid fa-eye"
                      />
                    </template>
                    <v-card width="50%" class="mx-auto">
                      <v-table>
                        <thead class="bg-primary">
                          <tr>
                            <th
                              class="text-left text-white"
                              v-for="head in workerHeaders"
                              :key="head"
                            >
                              {{ head }}
                            </th>
                          </tr>
                        </thead>
                        <tbody v-for="item in item.workers" :key="item.id">
                          <tr>
                            <td>{{ item.clusterID }}</td>
                            <td>{{ item.name }}</td>
                            <td>{{ item.sru }}GB</td>
                            <td>{{ item.mru }}GB</td>
                            <td>{{ item.cru }}</td>
                            <td>{{ item.resources }}</td>
                          </tr>
                        </tbody>
                      </v-table>
                    </v-card>
                  </v-dialog>
                  <font-awesome-icon
                    class="text-red-accent-2"
                    @click="deleteK8s(item.master.clusterID, item.master.name)"
                    icon="fa-solid fa-trash"
                  />
                </td>
              </tr>
            </tbody>
          </v-table>
          <div class="actions d-flex justify-center align-center">
            <v-pagination
              v-model="currentPage"
              :length="totalPages"
              :total-visible="totalPages"
            ></v-pagination>
          </div>
        </v-sheet>
      </v-col>
    </v-row>
    <v-row v-else>
      <v-col>
        <p class="my-5 text-center">Kubernetes clusters are not found</p>
      </v-col>
    </v-row>
    <Confirm ref="confirm" />
    <Toast ref="toast" />
  </v-container>
</template>

<script>
import { ref, onMounted, inject, computed } from "vue";
import BaseSelect from "@/components/Form/BaseSelect.vue";
import BaseButton from "@/components/Form/BaseButton.vue";
import userService from "@/services/userService";
import Confirm from "@/components/Confirm.vue";
import Toast from "@/components/Toast.vue";

export default {
  components: {
    BaseSelect,
    BaseButton,
    Confirm,
    Toast,
  },
  setup() {
    const emitter = inject("emitter");

    const verify = ref(false);
    const checked = ref(false);
    const alert = ref(false);
    const currentPage = ref(null);
    const totalPages = ref(null);
    const itemsPerPage = ref(null);
    const workerVerify = ref(false);
    const k8Name = ref(null);
    const nameValidation = ref([
      (value) => {
        if (value.length >= 3 && value.length <= 20) return true;
        return "Name needs to be more than 2 characters and less than 20";
      },
    ]);
    const rules = ref([
      (value) => {
        if (value) return true;
        return "This field is required.";
      },
    ]);
    const headers = ref([
      "ID",
      "Name",
      "Disk (GB)",
      "RAM (GB)",
      "CPU",
      "Yggdrasil IP",
      "Public IP",
    ]);
    const workerHeaders = ref([
      "ID",
      "Name",
      "Disk (GB)",
      "RAM (GB)",
      "CPU",
      "Resources",
    ]);
    const selectedResource = ref(null);
    const resources = ref([
      { title: "Small K8s (1 CPU, 2GB, 5GB)", value: "small" },
      { title: "Medium K8s (2 CPU, 4GB, 10GB)", value: "medium" },
      { title: "Large K8s (4 CPU, 8GB, 15GB)", value: "large" },
    ]);
    const workerName = ref(null);
    const workerResources = ref([
      { title: "Small K8s (1 CPU, 2GB, 5GB)", value: "small" },
      { title: "Medium K8s (2 CPU, 4GB, 10GB)", value: "medium" },
      { title: "Large K8s (4 CPU, 8GB, 15GB)", value: "large" },
    ]);
    const workerSelResources = ref(null);
    const worker = ref([]);
    const loading = ref(false);
    const results = ref([]);
    const workers = ref([]);
    const confirm = ref(null);
    const toast = ref(null);
    const form = ref(null);
    const wForm = ref(null);
    const deLoading = ref(false);

    currentPage.value = 1;
    itemsPerPage.value = 5;

    const getK8s = () => {
      userService
        .getK8s()
        .then((response) => {
          const { data } = response.data;
          results.value = data;
          totalPages.value = Math.ceil(
            results.value.length / itemsPerPage.value
          );
        })
        .catch((response) => {
          const { err } = response.response.data;
          toast.value.toast(err, "#FF5252");
        });
    };

    const deployWorker = () => {
      worker.value.push({
        name: workerName.value,
        resources: workerSelResources.value,
      });
    };

    const resetInputs = () => {
      k8Name.value = null;
      selectedResource.value = null;
      worker.value = null;
      checked.value = false;
    };

    const deployK8s = () => {
      loading.value = true;
      userService
        .deployK8s(
          k8Name.value,
          selectedResource.value,
          worker.value,
          checked.value
        )
        .then((response) => {
          toast.value.toast(response.data.msg, "#388E3C");
          emitQuota();
          getK8s();
          form.value.reset();
        })
        .catch((response) => {
          const { err } = response.response.data;
          toast.value.toast(err, "#FF5252");
          form.value.reset();
        })
        .finally(() => {
          resetInputs();
          loading.value = false;
          checked.value = false;
        });
    };

    const deleteAllK8s = () => {
      confirm.value
        .open("Delete All K8s", "Are you sure?", { color: "red-accent-2" })
        .then((confirm) => {
          if (confirm) {
            deLoading.value = true;
            toast.value.toast(`Deleting K8s..`, "#FF5252");
            userService
              .deleteAllK8s()
              .then((response) => {
                toast.value.toast(response.data.msg, "#388E3C");
                getK8s();
                deLoading.value = false;
              })
              .catch((response) => {
                const { err } = response.response.data;
                toast.value.toast(err, "#FF5252");
                deLoading.value = false;
              });
          }
        });
    };

    const deleteK8s = (id, name) => {
      confirm.value
        .open(`Delete ${name}`, "Are you sure?", { color: "red-accent-2" })
        .then((confirm) => {
          if (confirm) {
            toast.value.toast(`Deleting ${name}..`, "#FF5252");
            userService
              .deleteK8s(id)
              .then((response) => {
                toast.value.toast(response.data.msg, "#388E3C");
                getK8s();
              })
              .catch((response) => {
                const { err } = response.response.data;
                toast.value.toast(err, "#FF5252");
              });
          }
        });
    };

    userService
      .getUser()
      .then((response) => {
        const { user } = response.data.data;
        alert.value = user.ssh_key == "";
      })
      .catch((response) => {
        const { err } = response.response.data;
        toast.value.toast(err, "#FF5252");
      });

    const emitQuota = () => {
      emitter.emit("userUpdateQuota", true);
    };

    const dataPerPage = computed(() => {
      return results.value.slice(
        (currentPage.value - 1) * itemsPerPage.value,
        currentPage.value * itemsPerPage.value
      );
    });

    const copyIP = (ip) => {
      navigator.clipboard.writeText(ip);
      toast.value.toast("IP Copied", "#388E3C");
    };

    onMounted(() => {
      let token = localStorage.getItem("token");
      if (token) getK8s();
    });
    return {
      checked,
      verify,
      workerVerify,
      k8Name,
      alert,
      selectedResource,
      resources,
      headers,
      workerName,
      workerResources,
      workerSelResources,
      worker,
      loading,
      rules,
      results,
      workers,
      deLoading,
      confirm,
      form,
      wForm,
      toast,
      nameValidation,
      currentPage,
      totalPages,
      itemsPerPage,
      dataPerPage,
<<<<<<< HEAD
      workerHeaders,
=======
      copyIP,
>>>>>>> a8c206e1
      resetInputs,
      deployK8s,
      deployWorker,
      deleteAllK8s,
      deleteK8s,
      emitQuota,
    };
  },
};
</script><|MERGE_RESOLUTION|>--- conflicted
+++ resolved
@@ -472,11 +472,8 @@
       totalPages,
       itemsPerPage,
       dataPerPage,
-<<<<<<< HEAD
       workerHeaders,
-=======
       copyIP,
->>>>>>> a8c206e1
       resetInputs,
       deployK8s,
       deployWorker,
