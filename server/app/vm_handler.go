// Package app for c4s backend app
package app

import (
	"encoding/json"
	"errors"
	"net/http"
	"strconv"
	"strings"

	"github.com/codescalers/cloud4students/deployer"
	"github.com/codescalers/cloud4students/internal"
	"github.com/codescalers/cloud4students/middlewares"
	"github.com/codescalers/cloud4students/models"
	"github.com/codescalers/cloud4students/streams"
	"github.com/gorilla/mux"
	"github.com/rs/zerolog/log"
	"github.com/threefoldtech/tfgrid-sdk-go/grid-proxy/pkg/types"
	"gopkg.in/validator.v2"
	"gorm.io/gorm"
)

// DeployVMInput struct takes input of vm from user
type DeployVMInput struct {
	Name      string `json:"name" binding:"required" validate:"min=3,max=20"`
	Resources string `json:"resources" binding:"required" validate:"nonzero"`
<<<<<<< HEAD
	Public    bool   `json:"public" validate:"nonzero"`
=======
	Public    bool   `json:"public"`
>>>>>>> 8f867303
	Region    string `json:"region"`
}

// DeployVMHandler creates vm for user and deploy it
// Example endpoint: Deploy virtual machine
// @Summary Deploy virtual machine
// @Description Deploy virtual machine
// @Tags VM
// @Accept  json
// @Produce  json
// @Security BearerAuth
// @Param vm body DeployVMInput true "virtual machine deployment input"
// @Success 201 {object} Response
// @Failure 400 {object} Response
// @Failure 401 {object} Response
// @Failure 404 {object} Response
// @Failure 500 {object} Response
// @Router /vm [post]
func (a *App) DeployVMHandler(req *http.Request) (interface{}, Response) {
	userID := req.Context().Value(middlewares.UserIDKey("UserID")).(string)
	user, err := a.db.GetUserByID(userID)
	if err == gorm.ErrRecordNotFound {
		return nil, NotFound(errors.New("user is not found"))
	}

	if err != nil {
		log.Error().Err(err).Send()
		return nil, InternalServerError(errors.New(internalServerErrorMsg))
	}

	var input DeployVMInput
	err = json.NewDecoder(req.Body).Decode(&input)
	if err != nil {
		log.Error().Err(err).Send()
		return nil, BadRequest(errors.New("failed to read vm data"))
	}

	err = validator.Validate(input)
	if err != nil {
		log.Error().Err(err).Send()
		return nil, BadRequest(errors.New("invalid vm data"))
	}

	cru, mru, sru, _, err := deployer.CalcNodeResources(input.Resources, input.Public)
	if err != nil {
		log.Error().Err(err).Send()
		return nil, InternalServerError(errors.New(internalServerErrorMsg))
	}

	vm := models.VM{
		UserID:    userID,
		Name:      input.Name,
		Resources: input.Resources,
		Public:    input.Public,
		SRU:       sru,
		CRU:       cru,
		MRU:       mru * 1024,
		Region:    input.Region,
	}

	vmPrice, err := a.deployer.CanDeployVM(user.ID.String(), vm)
	if errors.Is(err, deployer.ErrCannotDeploy) {
		return nil, BadRequest(err)
	}
	if err != nil {
		log.Error().Err(err).Send()
		return nil, InternalServerError(errors.New(internalServerErrorMsg))
	}

	vm.PricePerMonth = vmPrice

	if len(strings.TrimSpace(user.SSHKey)) == 0 {
		return nil, BadRequest(errors.New("ssh key is required"))
	}

	// unique names
	available, err := a.db.AvailableVMName(input.Name)
	if err != nil {
		log.Error().Err(err).Send()
		return nil, InternalServerError(errors.New(internalServerErrorMsg))
	}

	if !available {
		return nil, BadRequest(errors.New("virtual machine name is not available, please choose a different name"))
	}

	vm.State = models.StateInProgress
	err = a.db.CreateVM(&vm)
	if err != nil {
		log.Error().Err(err).Send()
		return nil, InternalServerError(errors.New(internalServerErrorMsg))
	}

	err = a.deployer.Redis.PushVMRequest(streams.VMDeployRequest{User: user, VM: vm, AdminSSHKey: a.config.AdminSSHKey})
	if err != nil {
		log.Error().Err(err).Send()
		return nil, InternalServerError(errors.New(internalServerErrorMsg))
	}

	return ResponseMsg{
		Message: "Virtual machine request is being deployed, you'll receive a confirmation notification soon",
		Data:    nil,
	}, Created()
}

// ValidateVMNameHandler validates a vm name
// Example endpoint: Validate virtual machine name
// @Summary Validate virtual machine name
// @Description Validate virtual machine name
// @Tags VM
// @Accept  json
// @Produce  json
// @Security BearerAuth
// @Param name path string true "Virtual machine name"
// @Success 200 {object} Response
// @Failure 400 {object} Response
// @Failure 401 {object} Response
// @Failure 500 {object} Response
// @Router /vm/validate/{name} [get]
func (a *App) ValidateVMNameHandler(req *http.Request) (interface{}, Response) {
	name := mux.Vars(req)["name"]

	err := validator.Validate(name)
	if err != nil {
		log.Error().Err(err).Send()
		return nil, BadRequest(errors.New("invalid vm data"))
	}

	// unique names
	available, err := a.db.AvailableVMName(name)
	if err != nil {
		log.Error().Err(err).Send()
		return nil, InternalServerError(errors.New(internalServerErrorMsg))
	}

	if !available {
		return nil, BadRequest(errors.New("virtual machine name is not available, please choose a different name"))
	}

	return ResponseMsg{
		Message: "Virtual machine name is available",
		Data:    nil,
	}, Ok()
}

// GetVMHandler returns vm by its id
// Example endpoint: Get virtual machine deployment using ID
// @Summary Get virtual machine deployment using ID
// @Description Get virtual machine deployment using ID
// @Tags VM
// @Accept  json
// @Produce  json
// @Security BearerAuth
// @Param id path string true "Virtual machine ID"
// @Success 200 {object} models.VM
// @Failure 400 {object} Response
// @Failure 401 {object} Response
// @Failure 404 {object} Response
// @Failure 500 {object} Response
// @Router /vm/{id} [get]
func (a *App) GetVMHandler(req *http.Request) (interface{}, Response) {
	userID := req.Context().Value(middlewares.UserIDKey("UserID")).(string)
	id, err := strconv.Atoi(mux.Vars(req)["id"])
	if err != nil {
		return nil, BadRequest(errors.New("failed to read vm id"))
	}

	vm, err := a.db.GetVMByID(id)
	if err == gorm.ErrRecordNotFound {
		return nil, NotFound(errors.New("virtual machine is not found"))
	}
	if err != nil {
		log.Error().Err(err).Send()
		return nil, InternalServerError(errors.New(internalServerErrorMsg))
	}

	if vm.UserID != userID {
		return nil, NotFound(errors.New("virtual machine is not found"))
	}

	return ResponseMsg{
		Message: "Virtual machine is found",
		Data:    vm,
	}, Ok()
}

// ListVMsHandler returns all vms of user
// Example endpoint: Get user's virtual machine deployments
// @Summary Get user's virtual machine deployments
// @Description Get user's virtual machine deployments
// @Tags VM
// @Accept  json
// @Produce  json
// @Security BearerAuth
// @Success 200 {object} []models.VM
// @Failure 400 {object} Response
// @Failure 401 {object} Response
// @Failure 404 {object} Response
// @Failure 500 {object} Response
// @Router /vm [get]
func (a *App) ListVMsHandler(req *http.Request) (interface{}, Response) {
	userID := req.Context().Value(middlewares.UserIDKey("UserID")).(string)

	vms, err := a.db.GetAllVms(userID)
	if err == gorm.ErrRecordNotFound || len(vms) == 0 {
		return ResponseMsg{
			Message: "no virtual machines found",
			Data:    vms,
		}, Ok()
	}
	if err != nil {
		log.Error().Err(err).Send()
		return nil, InternalServerError(errors.New(internalServerErrorMsg))
	}

	return ResponseMsg{
		Message: "Virtual machines are found",
		Data:    vms,
	}, Ok()
}

// DeleteVMHandler deletes vm by its id
// Example endpoint: Delete virtual machine deployment using ID
// @Summary Delete virtual machine deployment using ID
// @Description Delete virtual machine deployment using ID
// @Tags VM
// @Accept  json
// @Produce  json
// @Security BearerAuth
// @Param id path string true "Virtual machine ID"
// @Success 200 {object} Response
// @Failure 400 {object} Response
// @Failure 401 {object} Response
// @Failure 404 {object} Response
// @Failure 500 {object} Response
// @Router /vm/{id} [delete]
func (a *App) DeleteVMHandler(req *http.Request) (interface{}, Response) {
	userID := req.Context().Value(middlewares.UserIDKey("UserID")).(string)
	id, err := strconv.Atoi(mux.Vars(req)["id"])
	if err != nil {
		log.Error().Err(err).Send()
		return nil, BadRequest(errors.New("failed to read vm id"))
	}

	vm, err := a.db.GetVMByID(id)
	if err == gorm.ErrRecordNotFound || vm.UserID != userID {
		return nil, NotFound(errors.New("virtual machine is not found"))
	}
	if err != nil {
		log.Error().Err(err).Send()
		return nil, InternalServerError(errors.New(internalServerErrorMsg))
	}

	if vm.UserID != userID {
		return nil, NotFound(errors.New("virtual machine is not found"))
	}

	err = a.deployer.CancelDeployment(vm.ContractID, vm.NetworkContractID, "vm", vm.Name)
	if err != nil && !strings.Contains(err.Error(), "ContractNotExists") {
		log.Error().Err(err).Send()
		return nil, InternalServerError(errors.New(internalServerErrorMsg))
	}

	err = a.db.DeleteVMByID(id)
	if err != nil {
		log.Error().Err(err).Send()
		return nil, InternalServerError(errors.New(internalServerErrorMsg))
	}

	middlewares.Deletions.WithLabelValues(userID, "vms").Inc()
	return ResponseMsg{
		Message: "Virtual machine is deleted successfully",
		Data:    nil,
	}, Ok()
}

// DeleteAllVMsHandler deletes all vms of user
// Example endpoint: Delete all user's virtual machine deployments
// @Summary Delete all user's virtual machine deployments
// @Description Delete all user's virtual machine deployments
// @Tags VM
// @Accept  json
// @Produce  json
// @Security BearerAuth
// @Success 200 {object} Response
// @Failure 400 {object} Response
// @Failure 401 {object} Response
// @Failure 404 {object} Response
// @Failure 500 {object} Response
// @Router /vm [delete]
func (a *App) DeleteAllVMsHandler(req *http.Request) (interface{}, Response) {
	userID := req.Context().Value(middlewares.UserIDKey("UserID")).(string)
	vms, err := a.db.GetAllVms(userID)
	if err == gorm.ErrRecordNotFound || len(vms) == 0 {
		return ResponseMsg{
			Message: "Virtual machines are not found",
			Data:    nil,
		}, Ok()
	}
	if err != nil {
		log.Error().Err(err).Send()
		return nil, InternalServerError(errors.New(internalServerErrorMsg))
	}

	for _, vm := range vms {
		err = a.deployer.CancelDeployment(vm.ContractID, vm.NetworkContractID, "vm", vm.Name)
		if err != nil && !strings.Contains(err.Error(), "ContractNotExists") {
			log.Error().Err(err).Send()
			return nil, InternalServerError(errors.New(internalServerErrorMsg))
		}
	}

	err = a.db.DeleteAllVms(userID)
	if err != nil {
		log.Error().Err(err).Send()
		return nil, InternalServerError(errors.New(internalServerErrorMsg))
	}

	// metrics
	for _, vm := range vms {
		middlewares.Deletions.WithLabelValues(vm.UserID, "vms").Inc()
	}

	middlewares.Deletions.WithLabelValues(userID, "vms").Inc()
	return ResponseMsg{
		Message: "All virtual machines are deleted successfully",
		Data:    nil,
	}, Ok()
}

// ListRegionsHandler returns all supported regions
// Example endpoint: List all supported regions
// @Summary List all supported regions
// @Description List all supported regions
// @Tags Region
// @Accept  json
// @Produce  json
// @Security BearerAuth
// @Success 200 {object} []string
// @Failure 401 {object} Response
// @Failure 500 {object} Response
// @Router /region [get]
func (a *App) ListRegionsHandler(req *http.Request) (interface{}, Response) {
	stats, err := a.deployer.TFPluginClient.GridProxyClient.Stats(req.Context(), types.StatsFilter{})
	if err != nil {
		log.Error().Err(err).Send()
		return nil, InternalServerError(errors.New(internalServerErrorMsg))
	}

	graphql, err := internal.NewGraphQl(a.config.Account.Network)
	if err != nil {
		log.Error().Err(err).Send()
		return nil, InternalServerError(errors.New(internalServerErrorMsg))
	}

	var countries []string
	for country := range stats.NodesDistribution {
		countries = append(countries, country)
	}

	regions, err := graphql.ListRegions(countries)
	if err != nil {
		log.Error().Err(err).Send()
		return nil, InternalServerError(errors.New(internalServerErrorMsg))
	}

	return ResponseMsg{
		Message: "Regions are found",
		Data:    regions,
	}, Ok()
}<|MERGE_RESOLUTION|>--- conflicted
+++ resolved
@@ -24,11 +24,7 @@
 type DeployVMInput struct {
 	Name      string `json:"name" binding:"required" validate:"min=3,max=20"`
 	Resources string `json:"resources" binding:"required" validate:"nonzero"`
-<<<<<<< HEAD
-	Public    bool   `json:"public" validate:"nonzero"`
-=======
 	Public    bool   `json:"public"`
->>>>>>> 8f867303
 	Region    string `json:"region"`
 }
 
