// Composables
import { createRouter, createWebHistory } from "vue-router";
import Home from "@/views/Home.vue";
import About from "@/views/About.vue";
import VM from "@/views/VM.vue";
import K8s from "@/views/K8s.vue";
<<<<<<< HEAD
import Profile from "@/views/Profile.vue";
=======
import Admin from "@/views/Admin.vue";
>>>>>>> 7fd7d21f

const routes = [
  {
    path: "/login",
    name: "Login",
    component: () => import("@/views/Login.vue"),
    meta: {
      requiredAuth: false,
    },
  },
  {
    path: "/signup",
    name: "Signup",
    component: () => import("@/views/Signup.vue"),
    meta: {
      requiredAuth: false,
    },
  },
  {
    path: "/forgetPassword",
    name: "ForgetPassword",
    component: () => import("@/views/Forgetpassword.vue"),
    meta: {
      requiredAuth: false,
    },
  },
  {
    path: "/otp",
    name: "OTP",
    component: () => import("@/views/Otp.vue"),
    meta: {
      requiredAuth: false,
    },
  },
  {
    path: "/newPassword",
    name: "NewPassword",
    component: () => import("@/views/Newpassword.vue"),
    meta: {
      requiredAuth: false,
      layout: "Default",
    },
  },
  {
    path: "/",
    component: () => import("@/layouts/default/Default.vue"),
    meta: {
      requiredAuth: true,
    },
    children: [
      {
        path: "/",
        name: "Home",
        component: Home,
        meta: {
          requiredAuth: true,
        },
      },
      {
        path: "/profile",
        name: "Profile",
        component: Profile,
        meta: {
          requiredAuth: true,
        },
      },
      {
        path: "/about",
        name: "About",
        component: About,
        meta: {
          requiredAuth: false,
        },
      },
      {
        path: "/vm",
        name: "VM",
        component: VM,
        meta: {
          requiredAuth: true,
        },
      },
      {
        path: "/k8s",
        name: "K8s",
        component: K8s,
        meta: {
          requiredAuth: true,
        },
      },
      {
        path: "admin",
        name: "Admin",
        component: Admin,
        meta: {
          requiredAuth: true,
          layout: 'AdminNavbar'
        },
      },
      {
        path: "/logout",
        name: "Logout",
        redirect: "/login",
      },
    ],
  },
];

const router = createRouter({
  history: createWebHistory(process.env.BASE_URL),
  routes,
});

router.beforeEach((to, from, next) => {
  let token = localStorage.getItem("token");
  if (to.meta.requiredAuth && !token) {
    next("/login");
  } else {
    next();
  }
});
export default router;<|MERGE_RESOLUTION|>--- conflicted
+++ resolved
@@ -4,11 +4,8 @@
 import About from "@/views/About.vue";
 import VM from "@/views/VM.vue";
 import K8s from "@/views/K8s.vue";
-<<<<<<< HEAD
 import Profile from "@/views/Profile.vue";
-=======
 import Admin from "@/views/Admin.vue";
->>>>>>> 7fd7d21f
 
 const routes = [
   {
