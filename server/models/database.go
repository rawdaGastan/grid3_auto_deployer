--- conflicted
+++ resolved
@@ -31,45 +31,12 @@
 
 // Migrate migrates db schema
 func (d *DB) Migrate() error {
-	err := d.db.AutoMigrate(&User{})
-	if err != nil {
-		return err
-	}
-
-	err = d.db.AutoMigrate(&Quota{})
-	if err != nil {
-		return err
-	}
-
-	// err = d.db.AutoMigrate(&VM{})
-	// if err != nil {
-	// 	return err
-	// }
-<<<<<<< HEAD
-=======
-
-	err = d.db.AutoMigrate(&K8sCluster{})
-	if err != nil {
-		return err
-	}
->>>>>>> 93dd59c1
-	err = d.db.AutoMigrate(&Master{})
-	if err != nil {
-		return err
-	}
-	err = d.db.AutoMigrate(&Worker{})
-	if err != nil {
-		return err
-	}
-<<<<<<< HEAD
-=======
-	err = d.db.AutoMigrate(&Voucher{})
-	if err != nil {
-		return err
-	}
->>>>>>> 93dd59c1
+	err := d.db.AutoMigrate(&User{}, &Quota{}, &K8sCluster{}, &Master{}, &Worker{}, &Voucher{})
+	if err != nil {
+		return err
+	}
+
 	return nil
-
 }
 
 // CreateUser creates new user
@@ -172,9 +139,6 @@
 // 	return users, nil
 // }
 
-<<<<<<< HEAD
-func (d *DB) CreateK8s(k *Master) error {
-=======
 // CreateQuota creates a new quota
 func (d *DB) CreateQuota(q Quota) error {
 	result := d.db.Create(&q)
@@ -216,7 +180,6 @@
 	return res, query.Error
 }
 func (d *DB) CreateK8s(k *K8sCluster) error {
->>>>>>> 93dd59c1
 	result := d.db.Create(&k)
 	return result.Error
 }
@@ -226,20 +189,6 @@
 	return result.Error
 }
 
-<<<<<<< HEAD
-func (d *DB) GetK8s(id int) (Master, []Worker, error) {
-	var k8s Master
-	err := d.db.First(&k8s, id).Error
-	if err != nil {
-		return Master{}, []Worker{}, err
-	}
-	var workers []Worker
-	err = d.db.Where("cluster_id = ?", k8s.ID).Find(&workers).Error
-	if err != nil {
-		return Master{}, []Worker{}, err
-	}
-	return k8s, workers, nil
-=======
 func (d *DB) GetK8s(id int) (K8sCluster, error) {
 	var k8s K8sCluster
 	err := d.db.First(&k8s, id).Error
@@ -293,5 +242,4 @@
 		return err
 	}
 	return d.db.Select("Master", "Workers").Delete(&k8sClusters).Error
->>>>>>> 93dd59c1
 }