// Package models for database models
package models

import (
	"github.com/golang-jwt/jwt/v4"
)

// Claims struct that will be encoded to a JWT.
type Claims struct {
<<<<<<< HEAD
	UserID uint64 `json:"userID"`
=======
	UserID string `json:"user_id"`
>>>>>>> 5d07c172
	Email  string `json:"email"`
	jwt.RegisteredClaims
}<|MERGE_RESOLUTION|>--- conflicted
+++ resolved
@@ -7,11 +7,7 @@
 
 // Claims struct that will be encoded to a JWT.
 type Claims struct {
-<<<<<<< HEAD
-	UserID uint64 `json:"userID"`
-=======
 	UserID string `json:"user_id"`
->>>>>>> 5d07c172
 	Email  string `json:"email"`
 	jwt.RegisteredClaims
 }