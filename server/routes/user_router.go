// Package routes for API endpoints
package routes

import (
	"encoding/json"
	"fmt"
	"net/http"
	"strings"
	"time"

	"github.com/codescalers/cloud4students/internal"
	"github.com/codescalers/cloud4students/middlewares"
	"github.com/codescalers/cloud4students/models"
	"github.com/codescalers/cloud4students/validators"
	"github.com/golang-jwt/jwt/v4"
	"github.com/google/uuid"
	"github.com/rs/zerolog/log"
	"gopkg.in/validator.v2"
	"gorm.io/gorm"
)

// SignUpInput struct for data needed when user creates account
type SignUpInput struct {
	Name            string `json:"name" binding:"required" validate:"min=3,max=20"`
	Email           string `json:"email" binding:"required" validate:"mail"`
	Password        string `json:"password" binding:"required" validate:"password"`
	ConfirmPassword string `json:"confirm_password" binding:"required" validate:"password"`
	TeamSize        int    `json:"team_size" binding:"required" validate:"min=1,max=20"`
	ProjectDesc     string `json:"project_desc" binding:"required" validate:"nonzero"`
	College         string `json:"college" binding:"required" validate:"nonzero"`
}

// VerifyCodeInput struct takes verification code from user
type VerifyCodeInput struct {
	Email string `json:"email" binding:"required"`
	Code  int    `json:"code" binding:"required"`
}

// SignInInput struct for data needed when user sign in
type SignInInput struct {
	Email    string `json:"email" binding:"required"`
	Password string `json:"password" binding:"required"`
}

// ChangePasswordInput struct for user to change password
type ChangePasswordInput struct {
	Email           string `json:"email" binding:"required"`
	Password        string `json:"password" binding:"required" validate:"password"`
	ConfirmPassword string `json:"confirm_password" binding:"required" validate:"password"`
}

// UpdateUserInput struct for user to updates his data
type UpdateUserInput struct {
	Name            string `json:"name"`
	Password        string `json:"password"`
	ConfirmPassword string `json:"confirm_password"`
	SSHKey          string `json:"ssh_key"`
}

// EmailInput struct for user when forgetting password
type EmailInput struct {
	Email string `json:"email" binding:"required"`
}

// ApplyForVoucherInput struct for user to apply for voucher
type ApplyForVoucherInput struct {
	VMs       int    `json:"vms" binding:"required" validate:"min=0"`
	PublicIPs int    `json:"public_ips" binding:"required" validate:"min=0"`
	Reason    string `json:"reason" binding:"required" validate:"nonzero"`
}

// AddVoucherInput struct for voucher applied by user
type AddVoucherInput struct {
	Voucher string `json:"voucher" binding:"required"`
}

// SignUpHandler creates account for user
func (r *Router) SignUpHandler(w http.ResponseWriter, req *http.Request) {
	var signUp SignUpInput
	err := json.NewDecoder(req.Body).Decode(&signUp)

	if err != nil {
		log.Error().Err(err).Send()
		writeErrResponse(req, w, http.StatusBadRequest, "Failed to read sign up data")
		return
	}

	err = validator.Validate(signUp)
	if err != nil {
		log.Error().Err(err).Send()
		writeErrResponse(req, w, http.StatusBadRequest, "Invalid sign up data")
		return
	}

	// password and confirm password should match
	if signUp.Password != signUp.ConfirmPassword {
		writeErrResponse(req, w, http.StatusBadRequest, "Password and confirm password don't match")
		return
	}

	user, getErr := r.db.GetUserByEmail(signUp.Email)
	// check if user already exists and verified
	if getErr != gorm.ErrRecordNotFound {
		if user.Verified {
			writeErrResponse(req, w, http.StatusBadRequest, "User already exists")
			return
		}
	}

	// send verification code if user is not verified or not exist
	code := internal.GenerateRandomCode()
	subject, body := internal.SignUpMailContent(code, r.config.MailSender.Timeout)
	err = internal.SendMail(r.config.MailSender.Email, r.config.MailSender.SendGridKey, signUp.Email, subject, body)
	if err != nil {
		log.Error().Err(err).Send()
		writeErrResponse(req, w, http.StatusInternalServerError, internalServerErrorMsg)
		return
	}

	hashedPassword, err := internal.HashAndSaltPassword(signUp.Password, r.config.Salt)
	if err != nil {
		log.Error().Err(err).Send()
		writeErrResponse(req, w, http.StatusInternalServerError, internalServerErrorMsg)
		return
	}

	u := models.User{
		Name:           signUp.Name,
		Email:          signUp.Email,
		HashedPassword: hashedPassword,
		Code:           code,
		SSHKey:         user.SSHKey,
		TeamSize:       signUp.TeamSize,
		ProjectDesc:    signUp.ProjectDesc,
		College:        signUp.College,
		Admin:          internal.Contains(r.config.Admins, signUp.Email),
	}

	// update code if user is not verified but exists
	if getErr != gorm.ErrRecordNotFound {
		if !user.Verified {
			u.ID = user.ID
			u.UpdatedAt = time.Now()
			err = r.db.UpdateUserByID(u)
			if err != nil {
				log.Error().Err(err).Send()
				writeErrResponse(req, w, http.StatusInternalServerError, internalServerErrorMsg)
				return
			}
		}
	}

	// check if user doesn't exist
	if getErr != nil {
		err = r.db.CreateUser(&u)
		if err != nil {
			log.Error().Err(err).Send()
			writeErrResponse(req, w, http.StatusInternalServerError, internalServerErrorMsg)
			return
		}

		// create empty quota
		quota := models.Quota{
			UserID: u.ID.String(),
			Vms:    0,
		}
		err = r.db.CreateQuota(&quota)
		if err != nil {
			log.Error().Err(err).Send()
			writeErrResponse(req, w, http.StatusInternalServerError, internalServerErrorMsg)
			return
		}
	}

	writeMsgResponse(req, w, "Verification code has been sent to "+signUp.Email, map[string]int{"timeout": r.config.MailSender.Timeout})
}

// VerifySignUpCodeHandler gets verification code to create user
func (r *Router) VerifySignUpCodeHandler(w http.ResponseWriter, req *http.Request) {
	var data VerifyCodeInput
	err := json.NewDecoder(req.Body).Decode(&data)
	if err != nil {
		log.Error().Err(err).Send()
		writeErrResponse(req, w, http.StatusBadRequest, "Failed to read sign up code data")
		return
	}

	user, err := r.db.GetUserByEmail(data.Email)
	if err == gorm.ErrRecordNotFound {
		writeErrResponse(req, w, http.StatusNotFound, "User is not found")
		return
	}
	if err != nil {
		log.Error().Err(err).Send()
		writeErrResponse(req, w, http.StatusInternalServerError, internalServerErrorMsg)
		return
	}

	if user.Verified {
		writeErrResponse(req, w, http.StatusBadRequest, "Account is already created")
		return
	}

	if user.Code != data.Code {
		writeErrResponse(req, w, http.StatusBadRequest, "Wrong code")
		return
	}

	if user.UpdatedAt.Add(time.Duration(r.config.MailSender.Timeout) * time.Second).Before(time.Now()) {
		writeErrResponse(req, w, http.StatusBadRequest, "Code has expired")
		return
	}
	err = r.db.UpdateVerification(user.ID.String(), true)
	if err != nil {
		log.Error().Err(err).Send()
		writeErrResponse(req, w, http.StatusInternalServerError, internalServerErrorMsg)
		return
	}
	middlewares.UserCreations.WithLabelValues(user.ID.String(), user.Email, user.College, fmt.Sprint(user.TeamSize)).Inc()
	writeMsgResponse(req, w, "Account is created successfully", map[string]string{"user_id": user.ID.String()})
}

// SignInHandler allows user to sign in to the system
func (r *Router) SignInHandler(w http.ResponseWriter, req *http.Request) {
	var input SignInInput
	err := json.NewDecoder(req.Body).Decode(&input)
	if err != nil {
		log.Error().Err(err).Send()
		writeErrResponse(req, w, http.StatusBadRequest, "Failed to read sing in data")
		return
	}

	user, err := r.db.GetUserByEmail(input.Email)
	if err == gorm.ErrRecordNotFound {
		writeErrResponse(req, w, http.StatusNotFound, "User is not found")
		return
	}
	if err != nil {
		log.Error().Err(err).Send()
		writeErrResponse(req, w, http.StatusInternalServerError, internalServerErrorMsg)
		return
	}

	if !user.Verified {
		writeErrResponse(req, w, http.StatusBadRequest, "User is not verified yet")
		return
	}

	match := internal.VerifyPassword(user.HashedPassword, input.Password, r.config.Salt)
	if !match {
		writeErrResponse(req, w, http.StatusBadRequest, "Password is not correct")
		return
	}

	token, err := internal.CreateJWT(user.ID.String(), user.Email, r.config.Token.Secret, r.config.Token.Timeout)
	if err != nil {
		log.Error().Err(err).Send()
		writeErrResponse(req, w, http.StatusInternalServerError, internalServerErrorMsg)
		return
	}

	writeMsgResponse(req, w, "User is signed in successfully", map[string]string{"access_token": token})
}

// RefreshJWTHandler refreshes the user's token
func (r *Router) RefreshJWTHandler(w http.ResponseWriter, req *http.Request) {
	reqToken := req.Header.Get("Authorization")
	splitToken := strings.Split(reqToken, "Bearer ")
	if len(splitToken) != 2 {
		writeErrResponse(req, w, http.StatusBadRequest, "Token is required")
		return
	}
	reqToken = splitToken[1]

	claims := &models.Claims{}
	tkn, err := jwt.ParseWithClaims(reqToken, claims, func(token *jwt.Token) (interface{}, error) {
		return []byte(r.config.Token.Secret), nil
	})
	if err != nil {
		log.Error().Err(err).Send()
		writeErrResponse(req, w, http.StatusInternalServerError, internalServerErrorMsg)
		return
	}
	if !tkn.Valid {
		writeErrResponse(req, w, http.StatusUnauthorized, "Invalid token")
		return
	}

	// if token didn't expire
	if time.Until(claims.ExpiresAt.Time) < time.Duration(r.config.Token.Timeout)*time.Minute {
		writeMsgResponse(req, w, "Access Token still valid", map[string]string{"access_token": reqToken, "refresh_token": reqToken})
		return
	}

	expirationTime := time.Now().Add(time.Duration(r.config.Token.Timeout) * time.Minute)
	claims.ExpiresAt = jwt.NewNumericDate(expirationTime)
	token := jwt.NewWithClaims(jwt.SigningMethodHS256, claims)
	newToken, err := token.SignedString([]byte(r.config.Token.Secret))
	if err != nil {
		log.Error().Err(err).Send()
		writeErrResponse(req, w, http.StatusInternalServerError, internalServerErrorMsg)
		return
	}
	writeMsgResponse(req, w, "Token is refreshed successfully", map[string]string{"access_token": reqToken, "refresh_token": newToken})
}

// ForgotPasswordHandler sends user verification code
func (r *Router) ForgotPasswordHandler(w http.ResponseWriter, req *http.Request) {

	var email EmailInput
	err := json.NewDecoder(req.Body).Decode(&email)
	if err != nil {
		log.Error().Err(err).Send()
		writeErrResponse(req, w, http.StatusBadRequest, "Failed to read email data")
		return
	}

	user, err := r.db.GetUserByEmail(email.Email)
	if err == gorm.ErrRecordNotFound {
		writeErrResponse(req, w, http.StatusNotFound, "User is not found")
		return
	}
	if err != nil {
		log.Error().Err(err).Send()
		writeErrResponse(req, w, http.StatusInternalServerError, internalServerErrorMsg)
		return
	}

	// send verification code
	code := internal.GenerateRandomCode()
	subject, body := internal.SignUpMailContent(code, r.config.MailSender.Timeout)
	err = internal.SendMail(r.config.MailSender.Email, r.config.MailSender.SendGridKey, email.Email, subject, body)

	if err != nil {
		log.Error().Err(err).Send()
		writeErrResponse(req, w, http.StatusInternalServerError, internalServerErrorMsg)
		return
	}

	err = r.db.UpdateUserByID(
		models.User{
			ID:        user.ID,
			UpdatedAt: time.Now(),
			Code:      code,
		},
	)
	if err != nil {
		log.Error().Err(err).Send()
		writeErrResponse(req, w, http.StatusInternalServerError, internalServerErrorMsg)
		return
	}
	writeMsgResponse(req, w, "Verification code has been sent to "+email.Email, map[string]int{"timeout": r.config.MailSender.Timeout})
}

// VerifyForgetPasswordCodeHandler verifies code sent to user when forgetting password
func (r *Router) VerifyForgetPasswordCodeHandler(w http.ResponseWriter, req *http.Request) {
	data := VerifyCodeInput{}
	err := json.NewDecoder(req.Body).Decode(&data)
	if err != nil {
		log.Error().Err(err).Send()
		writeErrResponse(req, w, http.StatusBadRequest, "Failed to read password code")
		return
	}

	user, err := r.db.GetUserByEmail(data.Email)
	if err == gorm.ErrRecordNotFound {
		writeErrResponse(req, w, http.StatusNotFound, "User is not found")
		return
	}
	if err != nil {
		log.Error().Err(err).Send()
		writeErrResponse(req, w, http.StatusInternalServerError, internalServerErrorMsg)
		return
	}

	if user.Code != data.Code {
		writeErrResponse(req, w, http.StatusBadRequest, "Wrong code")
		return
	}

	if user.UpdatedAt.Add(time.Duration(r.config.MailSender.Timeout) * time.Second).Before(time.Now()) {
		writeErrResponse(req, w, http.StatusBadRequest, "Code has expired")
		return
	}

	// token
	token, err := internal.CreateJWT(user.ID.String(), user.Email, r.config.Token.Secret, r.config.Token.Timeout)
	if err != nil {
		log.Error().Err(err).Send()
		writeErrResponse(req, w, http.StatusInternalServerError, internalServerErrorMsg)
		return
	}

	writeMsgResponse(req, w, "Code is verified", map[string]string{"access_token": token})
}

// ChangePasswordHandler changes password of user
func (r *Router) ChangePasswordHandler(w http.ResponseWriter, req *http.Request) {
	var data ChangePasswordInput
	err := json.NewDecoder(req.Body).Decode(&data)
	if err != nil {
		log.Error().Err(err).Send()
		writeErrResponse(req, w, http.StatusBadRequest, "Failed to read password data")
		return
	}

	err = validator.Validate(data)
	if err != nil {
		log.Error().Err(err).Send()
		writeErrResponse(req, w, http.StatusBadRequest, "Invalid password data")
		return
	}

	if data.ConfirmPassword != data.Password {
		writeErrResponse(req, w, http.StatusBadRequest, "Password does not match confirm password")
		return
	}

	// hash password
	hashedPassword, err := internal.HashAndSaltPassword(data.Password, r.config.Salt)
	if err != nil {
		log.Error().Err(err).Send()
		writeErrResponse(req, w, http.StatusInternalServerError, internalServerErrorMsg)
		return
	}

	err = r.db.UpdatePassword(data.Email, hashedPassword)
	if err == gorm.ErrRecordNotFound {
		writeErrResponse(req, w, http.StatusNotFound, "User is not found")
		return
	}
	if err != nil {
		log.Error().Err(err).Send()
		writeErrResponse(req, w, http.StatusInternalServerError, internalServerErrorMsg)
		return
	}

	writeMsgResponse(req, w, "Password is updated successfully", "")
}

// UpdateUserHandler updates user's data
func (r *Router) UpdateUserHandler(w http.ResponseWriter, req *http.Request) {
	userID := req.Context().Value(middlewares.UserIDKey("UserID")).(string)
	input := UpdateUserInput{}
	err := json.NewDecoder(req.Body).Decode(&input)
	if err != nil {
		log.Error().Err(err).Send()
		writeErrResponse(req, w, http.StatusBadRequest, "Failed to read user data")
		return
	}
	updates := 0

	var hashedPassword string
	if len(strings.TrimSpace(input.Password)) != 0 {
		updates++
		// password and confirm password should match
		if input.Password != input.ConfirmPassword {
			writeErrResponse(req, w, http.StatusBadRequest, "Password and confirm password don't match")
			return
		}

		err = validators.ValidatePass(input.Password)
		if err != nil {
			log.Error().Err(err).Send()
			writeErrResponse(req, w, http.StatusBadRequest, "Invalid password")
			return
		}

		// hash password
		hashedPassword, err = internal.HashAndSaltPassword(input.Password, r.config.Salt)
		if err != nil {
			log.Error().Err(err).Send()
			writeErrResponse(req, w, http.StatusInternalServerError, internalServerErrorMsg)
			return
		}
	}

	if len(strings.TrimSpace(input.SSHKey)) != 0 {
		updates++
		if err := validators.ValidateSSH(input.SSHKey); err != nil {
			log.Error().Err(err).Send()
			writeErrResponse(req, w, http.StatusBadRequest, "Invalid sshKey")
			return
		}
	}

	if len(strings.TrimSpace(input.Name)) != 0 {
		updates++
	}

	if updates == 0 {
		writeMsgResponse(req, w, "Nothing to update", "")
	}

	userUUID, err := uuid.Parse(userID)
	if err != nil {
		log.Error().Err(err).Send()
		writeErrResponse(req, w, http.StatusInternalServerError, internalServerErrorMsg)
		return
	}
	err = r.db.UpdateUserByID(
		models.User{
			ID:             userUUID,
			Name:           input.Name,
			HashedPassword: hashedPassword,
			SSHKey:         input.SSHKey,
			UpdatedAt:      time.Now(),
		},
	)
	if err == gorm.ErrRecordNotFound {
		writeErrResponse(req, w, http.StatusNotFound, "User is not found")
		return
	}
	if err != nil {
		log.Error().Err(err).Send()
		writeErrResponse(req, w, http.StatusInternalServerError, internalServerErrorMsg)
		return
	}

	writeMsgResponse(req, w, "User is updated successfully", map[string]string{"user_id": userID})
}

// GetUserHandler returns user by its idx
func (r *Router) GetUserHandler(w http.ResponseWriter, req *http.Request) {
	userID := req.Context().Value(middlewares.UserIDKey("UserID")).(string)
	user, err := r.db.GetUserByID(userID)
	if err == gorm.ErrRecordNotFound {
		writeErrResponse(req, w, http.StatusNotFound, "User is not found")
		return
	}
	if err != nil {
		log.Error().Err(err).Send()
		writeErrResponse(req, w, http.StatusInternalServerError, internalServerErrorMsg)
		return
	}
	writeMsgResponse(req, w, "User exists", map[string]interface{}{"user": user})
}

<<<<<<< HEAD
// GetAllUsersHandler returns all users
func (r *Router) GetAllUsersHandler(w http.ResponseWriter, req *http.Request) {
	users, err := r.db.ListAllUsers()
	if err == gorm.ErrRecordNotFound || len(users) == 0 {
		writeMsgResponse(req, w, "Users are not found", users)
		return
	}

	if err != nil {
		log.Error().Err(err).Send()
		writeErrResponse(req, w, http.StatusInternalServerError, internalServerErrorMsg)
		return
	}

	writeMsgResponse(req, w, "Users are found", users)
}

=======
>>>>>>> 0932fcc1
// ApplyForVoucherHandler makes user apply for voucher that would be accepted by admin
func (r *Router) ApplyForVoucherHandler(w http.ResponseWriter, req *http.Request) {
	userID := req.Context().Value(middlewares.UserIDKey("UserID")).(string)
	userVoucher, err := r.db.GetNotUsedVoucherByUserID(userID)
	if err != nil && err != gorm.ErrRecordNotFound {
		writeErrResponse(req, w, http.StatusNotFound, "Voucher is not found")
		return
	}
	if userVoucher.Voucher != "" {
		if userVoucher.Approved {
			writeErrResponse(req, w, http.StatusBadRequest, "You have already a voucher")
			return
		}

		writeErrResponse(req, w, http.StatusBadRequest, "You have already a voucher request, please wait for the confirmation mail")
		return
	}

	var input ApplyForVoucherInput
	err = json.NewDecoder(req.Body).Decode(&input)
	if err != nil {
		writeErrResponse(req, w, http.StatusBadRequest, "Failed to read voucher data")
		return
	}

	// generate voucher for user but can't use it until admin approves it
	v := internal.GenerateRandomVoucher(5)
	voucher := models.Voucher{
		Voucher:   v,
		UserID:    userID,
		VMs:       input.VMs,
		Reason:    input.Reason,
		PublicIPs: input.PublicIPs,
	}

	err = r.db.CreateVoucher(&voucher)
	if err != nil {
		log.Error().Err(err).Send()
		writeErrResponse(req, w, http.StatusInternalServerError, internalServerErrorMsg)
		return
	}
	middlewares.VoucherApplied.WithLabelValues(userID, voucher.Voucher, fmt.Sprint(voucher.VMs), fmt.Sprint(voucher.PublicIPs)).Inc()
	writeMsgResponse(req, w, "Voucher request is being reviewed, you'll receive a confirmation mail soon", "")
}

// ActivateVoucherHandler makes user adds voucher to his account
func (r *Router) ActivateVoucherHandler(w http.ResponseWriter, req *http.Request) {
	userID := req.Context().Value(middlewares.UserIDKey("UserID")).(string)

	var input AddVoucherInput
	err := json.NewDecoder(req.Body).Decode(&input)
	if err != nil {
		log.Error().Err(err).Send()
		writeErrResponse(req, w, http.StatusBadRequest, "Failed to read voucher data")
		return
	}

	oldQuota, err := r.db.GetUserQuota(userID)
	if err == gorm.ErrRecordNotFound {
		writeErrResponse(req, w, http.StatusNotFound, "User quota not found")
		return
	}
	if err != nil {
		log.Error().Err(err).Send()
		writeErrResponse(req, w, http.StatusInternalServerError, internalServerErrorMsg)
		return
	}

	if oldQuota.Vms != 0 {
		writeErrResponse(req, w, http.StatusBadRequest, fmt.Sprintf("You have already %d vms in your quota", oldQuota.Vms))
		return
	}

	voucherQuota, err := r.db.GetVoucher(input.Voucher)
	if err == gorm.ErrRecordNotFound {
		writeErrResponse(req, w, http.StatusNotFound, "User voucher not found")
		return
	}
	if err != nil {
		log.Error().Err(err).Send()
		writeErrResponse(req, w, http.StatusInternalServerError, internalServerErrorMsg)
		return
	}

	if !voucherQuota.Approved {
		writeErrResponse(req, w, http.StatusBadRequest, "Voucher is not Approved yet")
		return
	}

	if voucherQuota.Used {
		writeErrResponse(req, w, http.StatusBadRequest, "Voucher is already used")
		return
	}

	err = r.db.AddUserVoucher(userID, input.Voucher)
	if err != nil {
		log.Error().Err(err).Send()
		writeErrResponse(req, w, http.StatusInternalServerError, internalServerErrorMsg)
		return
	}

	err = r.db.UpdateUserQuota(userID, oldQuota.Vms+voucherQuota.VMs, oldQuota.PublicIPs+voucherQuota.PublicIPs)
	if err != nil {
		log.Error().Err(err).Send()
		writeErrResponse(req, w, http.StatusInternalServerError, internalServerErrorMsg)
		return
	}
	middlewares.VoucherActivated.WithLabelValues(userID, voucherQuota.Voucher, fmt.Sprint(voucherQuota.VMs), fmt.Sprint(voucherQuota.PublicIPs)).Inc()
	writeMsgResponse(req, w, "Voucher is applied successfully", "")
}<|MERGE_RESOLUTION|>--- conflicted
+++ resolved
@@ -536,26 +536,6 @@
 	writeMsgResponse(req, w, "User exists", map[string]interface{}{"user": user})
 }
 
-<<<<<<< HEAD
-// GetAllUsersHandler returns all users
-func (r *Router) GetAllUsersHandler(w http.ResponseWriter, req *http.Request) {
-	users, err := r.db.ListAllUsers()
-	if err == gorm.ErrRecordNotFound || len(users) == 0 {
-		writeMsgResponse(req, w, "Users are not found", users)
-		return
-	}
-
-	if err != nil {
-		log.Error().Err(err).Send()
-		writeErrResponse(req, w, http.StatusInternalServerError, internalServerErrorMsg)
-		return
-	}
-
-	writeMsgResponse(req, w, "Users are found", users)
-}
-
-=======
->>>>>>> 0932fcc1
 // ApplyForVoucherHandler makes user apply for voucher that would be accepted by admin
 func (r *Router) ApplyForVoucherHandler(w http.ResponseWriter, req *http.Request) {
 	userID := req.Context().Value(middlewares.UserIDKey("UserID")).(string)
