// Package routes for API endpoints
package routes

import (
	"encoding/json"
	"fmt"
	"log"
	"net/http"

	"github.com/rawdaGastan/cloud4students/internal"
	"github.com/rawdaGastan/cloud4students/models"
)

// Router struct holds db model and configurations
type Router struct {
	config *internal.Configuration
	db     models.DB
}

// NewRouter create new router with db
func NewRouter(config internal.Configuration, db models.DB) (r Router) {
	return Router{&config, db}
}

// ErrorMsg holds errors
type ErrorMsg struct {
	Error string `json:"err"`
}

// ResponseMsg holds messages and needed data
type ResponseMsg struct {
	Message string      `json:"msg"`
	Data    interface{} `json:"data,omitempty"`
}

// WriteErrResponse wite error messages in api
func (r *Router) WriteErrResponse(w http.ResponseWriter, err error) {
	jsonErrRes, _ := json.Marshal(ErrorMsg{Error: err.Error()})
	w.Header().Set("Content-Type", "application/json")
	w.WriteHeader(http.StatusInternalServerError)
	_, err = w.Write(jsonErrRes)
	if err != nil {
		log.Printf("write error response failed %v", err.Error())
	}
<<<<<<< HEAD

=======
>>>>>>> 5d07c172
}

// WriteMsgResponse write response messages for api
func (r *Router) WriteMsgResponse(w http.ResponseWriter, message string, data interface{}) {
	contentJSON, err := json.Marshal(ResponseMsg{Message: message, Data: data})
	if err != nil {
		r.WriteErrResponse(w, err)
		return
	}

	w.Header().Set("Content-Type", "application/json")
	w.WriteHeader(http.StatusOK)
	_, err = w.Write(contentJSON)
	if err != nil {
		r.WriteErrResponse(w, fmt.Errorf("write message response failed %v", err))
	}
<<<<<<< HEAD

=======
>>>>>>> 5d07c172
}<|MERGE_RESOLUTION|>--- conflicted
+++ resolved
@@ -42,10 +42,6 @@
 	if err != nil {
 		log.Printf("write error response failed %v", err.Error())
 	}
-<<<<<<< HEAD
-
-=======
->>>>>>> 5d07c172
 }
 
 // WriteMsgResponse write response messages for api
@@ -62,8 +58,4 @@
 	if err != nil {
 		r.WriteErrResponse(w, fmt.Errorf("write message response failed %v", err))
 	}
-<<<<<<< HEAD
-
-=======
->>>>>>> 5d07c172
 }