--- conflicted
+++ resolved
@@ -53,11 +53,7 @@
 import { ref } from "vue";
 import axios from "axios";
 import Toast from "@/components/Toast.vue";
-<<<<<<< HEAD
 import { useRouter } from "vue-router";
-=======
-import router from "@/router";
->>>>>>> f5151fcf
 
 export default {
     components: {
