// Package routes for API endpoints
package routes

import (
	"encoding/json"
	"fmt"
	"net/http"
	"strings"
	"time"

	"github.com/golang-jwt/jwt/v4"
	"github.com/rawdaGastan/cloud4students/internal"
	"github.com/rawdaGastan/cloud4students/middlewares"
	"github.com/rawdaGastan/cloud4students/models"
	"github.com/rawdaGastan/cloud4students/validator"
	"github.com/rs/zerolog/log"
	"gorm.io/gorm"
)

// SignUpInput struct for data needed when user creates account
type SignUpInput struct {
	Name            string `json:"name" binding:"required"`
	Email           string `json:"email" gorm:"unique" binding:"required"`
	Password        string `json:"password" binding:"required"`
	ConfirmPassword string `json:"confirm_password" binding:"required"`
	TeamSize        int    `json:"team_size" binding:"required"`
	ProjectDesc     string `json:"project_desc" binding:"required"`
	College         string `json:"college" binding:"required"`
}

// VerifyCodeInput struct takes verification code from user
type VerifyCodeInput struct {
	Email string `json:"email" binding:"required"`
	Code  int    `json:"code" binding:"required"`
}

// SignInInput struct for data needed when user sign in
type SignInInput struct {
	Email    string `json:"email" gorm:"unique" binding:"required"`
	Password string `json:"password" binding:"required"`
}

// ChangePasswordInput struct for user to change password
type ChangePasswordInput struct {
	Email           string `json:"email" binding:"required"`
	Password        string `json:"password" binding:"required"`
	ConfirmPassword string `json:"confirm_password" binding:"required"`
}

// UpdateUserInput struct for user to updates his data
type UpdateUserInput struct {
	Name            string `json:"name"`
	Password        string `json:"password"`
	ConfirmPassword string `json:"confirm_password"`
	SSHKey          string `json:"ssh_key"`
}

// EmailInput struct for user when forgetting password
type EmailInput struct {
	Email string `json:"email" binding:"required"`
}

// ApplyForVoucherInput struct for user to apply for voucher
type ApplyForVoucherInput struct {
	VMs    int    `json:"vms" binding:"required"`
	Reason string `json:"reason" binding:"required"`
}

// AddVoucherInput struct for voucher applied by user
type AddVoucherInput struct {
	Voucher string `json:"voucher" binding:"required"`
}

// SignUpHandler creates account for user
func (r *Router) SignUpHandler(w http.ResponseWriter, req *http.Request) {
	var signUp SignUpInput
	err := json.NewDecoder(req.Body).Decode(&signUp)
	if err != nil {
		log.Error().Err(err).Send()
		writeErrResponse(w, http.StatusInternalServerError, internalServerErrorMsg)
		return
	}

	// validate mail
	err = validator.ValidateMail(signUp.Email)
	if err != nil {
		writeErrResponse(w, http.StatusBadRequest, fmt.Sprintf("Email '%s' isn't valid", signUp.Email))
		return
	}

	//validate password
	err = validator.ValidatePassword(signUp.Password)
	if err != nil {
		writeErrResponse(w, http.StatusBadRequest, "Password isn't valid")
		return
	}

	// password and confirm password should match
	if signUp.Password != signUp.ConfirmPassword {
		writeErrResponse(w, http.StatusBadRequest, "Password and confirm password don't match")
		return
	}

	user, getErr := r.db.GetUserByEmail(signUp.Email)
	// check if user already exists and verified
	if getErr == nil {
		if user.Verified {
			writeErrResponse(w, http.StatusBadRequest, "User already exists")
			return
		}
	}

	// send verification code if user is not verified or not exist
	code := internal.GenerateRandomCode()
	message := internal.SignUpMailBody(code, r.config.MailSender.Timeout)
	err = internal.SendMail(r.config.MailSender.Email, r.config.MailSender.Password, signUp.Email, message)
	if err != nil {
		log.Error().Err(err).Send()
		writeErrResponse(w, http.StatusInternalServerError, internalServerErrorMsg)
		return
	}

	// update code if user is not verified but exists
	if getErr == nil {
		if !user.Verified {
			_, err = r.db.UpdateUserByID(user.ID.String(), "", "", "", time.Now(), code)
			if err != nil {
				log.Error().Err(err).Send()
				writeErrResponse(w, http.StatusInternalServerError, internalServerErrorMsg)
				return
			}
		}
	}

	// check if user doesn't exist
	if getErr != nil {
		// hash password
		hashedPassword, err := internal.HashAndSaltPassword(signUp.Password, r.config.Salt)
		if err != nil {
			log.Error().Err(err).Send()
			writeErrResponse(w, http.StatusInternalServerError, internalServerErrorMsg)
			return
		}

		u := models.User{
			Name:           signUp.Name,
			Email:          signUp.Email,
			HashedPassword: hashedPassword,
			Verified:       false,
			Code:           code,
			SSHKey:         user.SSHKey,
			TeamSize:       signUp.TeamSize,
			ProjectDesc:    signUp.ProjectDesc,
			College:        signUp.College,
		}

		err = r.db.CreateUser(&u)
		if err != nil {
			log.Error().Err(err).Send()
			writeErrResponse(w, http.StatusInternalServerError, internalServerErrorMsg)
			return
		}

		// create empty quota
		quota := models.Quota{
			UserID: u.ID.String(),
			Vms:    0,
		}
		err = r.db.CreateQuota(&quota)
		if err != nil {
			log.Error().Err(err).Send()
			writeErrResponse(w, http.StatusInternalServerError, internalServerErrorMsg)
			return
		}
	}

	writeMsgResponse(w, "Verification code has been sent to "+signUp.Email, "")
}

// VerifySignUpCodeHandler gets verification code to create user
func (r *Router) VerifySignUpCodeHandler(w http.ResponseWriter, req *http.Request) {

	data := VerifyCodeInput{}
	err := json.NewDecoder(req.Body).Decode(&data)
	if err != nil {
		log.Error().Err(err).Send()
		writeErrResponse(w, http.StatusInternalServerError, internalServerErrorMsg)
		return
	}

	user, err := r.db.GetUserByEmail(data.Email)
	if err == gorm.ErrRecordNotFound {
		writeErrResponse(w, http.StatusNotFound, "Account not found")
		return
	}
	if err != nil {
		log.Error().Err(err).Send()
		writeErrResponse(w, http.StatusInternalServerError, internalServerErrorMsg)
		return
	}

	if user.Verified {
		writeErrResponse(w, http.StatusBadRequest, "Account is already created")
		return
	}

	if user.Code != data.Code {
		writeErrResponse(w, http.StatusBadRequest, "Wrong code")
		return
	}

	if user.UpdatedAt.Add(time.Duration(r.config.MailSender.Timeout) * time.Second).Before(time.Now()) {
		writeErrResponse(w, http.StatusBadRequest, "Code has expired")
		return
	}
	err = r.db.UpdateVerification(user.ID.String(), true)
	if err != nil {
		log.Error().Err(err).Send()
		writeErrResponse(w, http.StatusInternalServerError, internalServerErrorMsg)
		return
	}
	writeMsgResponse(w, "Account is created successfully", map[string]string{"user_id": user.ID.String()})
}

// SignInHandler allows user to sign in to the system
func (r *Router) SignInHandler(w http.ResponseWriter, req *http.Request) {

	var input SignInInput
	err := json.NewDecoder(req.Body).Decode(&input)
	if err != nil {
		log.Error().Err(err).Send()
		writeErrResponse(w, http.StatusInternalServerError, internalServerErrorMsg)
		return
	}

	user, err := r.db.GetUserByEmail(input.Email)
	if err == gorm.ErrRecordNotFound {
		writeErrResponse(w, http.StatusNotFound, err.Error())
		return
	}
	if err != nil {
		log.Error().Err(err).Send()
		writeErrResponse(w, http.StatusInternalServerError, internalServerErrorMsg)
		return
	}

	if !user.Verified {
		writeErrResponse(w, http.StatusBadRequest, "User is not verified yet")
		return
	}

	match := internal.VerifyPassword(user.HashedPassword, input.Password, r.config.Salt)
	if !match {
		writeErrResponse(w, http.StatusBadRequest, "Password is not correct")
		return
	}

	token, err := internal.CreateJWT(user.ID.String(), user.Email, r.config.Token.Secret, r.config.Token.Timeout)
	if err != nil {
		log.Error().Err(err).Send()
		writeErrResponse(w, http.StatusInternalServerError, internalServerErrorMsg)
		return
	}

	writeMsgResponse(w, "User is signed in successfully", map[string]string{"access_token": token})
}

// RefreshJWTHandler refreshes the user's token
func (r *Router) RefreshJWTHandler(w http.ResponseWriter, req *http.Request) {
	reqToken := req.Header.Get("Authorization")
	splitToken := strings.Split(reqToken, "Bearer ")
	if len(splitToken) != 2 {
		writeErrResponse(w, http.StatusBadRequest, "Token is required")
		return
	}
	reqToken = splitToken[1]

	claims := &models.Claims{}
	tkn, err := jwt.ParseWithClaims(reqToken, claims, func(token *jwt.Token) (interface{}, error) {
		return []byte(r.config.Token.Secret), nil
	})
	if err != nil {
		log.Error().Err(err).Send()
		writeErrResponse(w, http.StatusInternalServerError, internalServerErrorMsg)
		return
	}
	if !tkn.Valid {
		writeErrResponse(w, http.StatusUnauthorized, "Invalid token")
		return
	}

	// if token didn't expire
	if time.Until(claims.ExpiresAt.Time) < time.Duration(r.config.Token.Timeout)*time.Minute {
		writeMsgResponse(w, "Access Token still valid", map[string]string{"access_token": reqToken, "refresh_token": reqToken})
		return
	}

	expirationTime := time.Now().Add(time.Duration(r.config.Token.Timeout) * time.Minute)
	claims.ExpiresAt = jwt.NewNumericDate(expirationTime)
	token := jwt.NewWithClaims(jwt.SigningMethodHS256, claims)
	newToken, err := token.SignedString([]byte(r.config.Token.Secret))
	if err != nil {
		log.Error().Err(err).Send()
		writeErrResponse(w, http.StatusInternalServerError, internalServerErrorMsg)
		return
	}
	writeMsgResponse(w, "Token is refreshed successfully", map[string]string{"access_token": reqToken, "refresh_token": newToken})
}

// ForgotPasswordHandler sends user verification code
func (r *Router) ForgotPasswordHandler(w http.ResponseWriter, req *http.Request) {

	var email EmailInput
	err := json.NewDecoder(req.Body).Decode(&email)
	if err != nil {
		log.Error().Err(err).Send()
		writeErrResponse(w, http.StatusBadRequest, "Failed to read email data")
		return
	}

	user, err := r.db.GetUserByEmail(email.Email)
	if err == gorm.ErrRecordNotFound {
		writeErrResponse(w, http.StatusNotFound, "User is not found")
		return
	}
	if err != nil {
		log.Error().Err(err).Send()
		writeErrResponse(w, http.StatusInternalServerError, internalServerErrorMsg)
		return
	}

	// send verification code
	code := internal.GenerateRandomCode()
	message := internal.SignUpMailBody(code, r.config.MailSender.Timeout)
	err = internal.SendMail(r.config.MailSender.Email, r.config.MailSender.Password, email.Email, message)
	if err != nil {
		log.Error().Err(err).Send()
		writeErrResponse(w, http.StatusInternalServerError, internalServerErrorMsg)
		return
	}

	_, err = r.db.UpdateUserByID(user.ID.String(), "", "", "", time.Now(), code)
	if err != nil {
		log.Error().Err(err).Send()
		writeErrResponse(w, http.StatusInternalServerError, internalServerErrorMsg)
		return
	}
	writeMsgResponse(w, "Verification code has been sent to "+email.Email, "")
}

// VerifyForgetPasswordCodeHandler verifies code sent to user when forgetting password
func (r *Router) VerifyForgetPasswordCodeHandler(w http.ResponseWriter, req *http.Request) {

	data := VerifyCodeInput{}
	err := json.NewDecoder(req.Body).Decode(&data)
	if err != nil {
		log.Error().Err(err).Send()
		writeErrResponse(w, http.StatusBadRequest, "Failed to read password code")
		return
	}

	user, err := r.db.GetUserByEmail(data.Email)
	if err == gorm.ErrRecordNotFound {
		writeErrResponse(w, http.StatusNotFound, "User not found")
		return
	}
	if err != nil {
		log.Error().Err(err).Send()
		writeErrResponse(w, http.StatusInternalServerError, internalServerErrorMsg)
		return
	}

	if user.Code != data.Code {
		writeErrResponse(w, http.StatusUnauthorized, "Wrong code")
		return
	}

	if user.UpdatedAt.Add(time.Duration(r.config.MailSender.Timeout) * time.Second).Before(time.Now()) {
		writeErrResponse(w, http.StatusUnauthorized, "Code has expired")
		return
	}

	err = r.db.UpdateForgetPassVerification(user.ID.String(), true)
	if err == gorm.ErrRecordNotFound {
		writeNotFoundResponse(w, "User is not found")
		return
	}
	if err != nil {
		log.Error().Err(err).Send()
		writeErrResponse(w, internalServerErrorMsg)
		return
	}

	writeMsgResponse(w, "Code is verified", map[string]string{"user_id": user.ID.String()})
}

// ChangePasswordHandler changes password of user
func (r *Router) ChangePasswordHandler(w http.ResponseWriter, req *http.Request) {
	var data ChangePasswordInput
	err := json.NewDecoder(req.Body).Decode(&data)
	if err != nil {
		log.Error().Err(err).Send()
		writeErrResponse(w, http.StatusBadRequest, "Failed to read password data")
		return
	}

	user, err := r.db.GetUserByEmail(data.Email)
	if err == gorm.ErrRecordNotFound {
		writeNotFoundResponse(w, "User is not found")
		return
	}
	if err != nil {
		log.Error().Err(err).Send()
		writeErrResponse(w, internalServerErrorMsg)
		return
	}

	if !user.ForgetPassVerified {
		writeErrResponse(w, "You are not allowed to change password")
		return
	}

	if data.ConfirmPassword != data.Password {
		writeErrResponse(w, http.StatusBadRequest, "Password does not match confirm password")
		return
	}

	// hash password
	hashedPassword, err := internal.HashAndSaltPassword(data.Password, r.config.Salt)
	if err != nil {
		log.Error().Err(err).Send()
		writeErrResponse(w, http.StatusInternalServerError, internalServerErrorMsg)
		return
	}

	err = r.db.UpdatePassword(data.Email, hashedPassword)
	if err == gorm.ErrRecordNotFound {
<<<<<<< HEAD
		writeNotFoundResponse(w, "User is not found")
		return
	}
	if err != nil {
		log.Error().Err(err).Send()
		writeErrResponse(w, internalServerErrorMsg)
		return
	}

	err = r.db.UpdateForgetPassVerification(user.ID.String(), false)
	if err == gorm.ErrRecordNotFound {
		writeNotFoundResponse(w, "User is not found")
=======
		writeErrResponse(w, http.StatusNotFound, "User not found")
>>>>>>> 60dfe756
		return
	}
	if err != nil {
		log.Error().Err(err).Send()
		writeErrResponse(w, http.StatusInternalServerError, internalServerErrorMsg)
		return
	}

	writeMsgResponse(w, "Password is updated successfully", "")
}

// UpdateUserHandler updates user's data
func (r *Router) UpdateUserHandler(w http.ResponseWriter, req *http.Request) {
	userID := req.Context().Value(middlewares.UserIDKey("UserID")).(string)
	input := UpdateUserInput{}
	err := json.NewDecoder(req.Body).Decode(&input)
	if err != nil {
		log.Error().Err(err).Send()
		writeErrResponse(w, http.StatusBadRequest, "Failed to read user data")
		return
	}
	updates := 0

	var hashedPassword string
	if len(strings.TrimSpace(input.Password)) != 0 {
		updates++
		// password and confirm password should match
		if input.Password != input.ConfirmPassword {
			writeErrResponse(w, http.StatusBadRequest, "Password and confirm password don't match")
			return
		}

		//validate passwords
		err = validator.ValidatePassword(input.Password)
		if err != nil {
			writeErrResponse(w, http.StatusBadRequest, "password isn't valid")
			return
		}

		// hash password
		hashedPassword, err = internal.HashAndSaltPassword(input.Password, r.config.Salt)
		if err != nil {
			log.Error().Err(err).Send()
			writeErrResponse(w, http.StatusInternalServerError, internalServerErrorMsg)
			return
		}
	}

	if len(strings.TrimSpace(input.SSHKey)) != 0 {
		updates++
		/*if err := validator.ValidateSSHKey(input.SSHKey); err != nil {
			writeErrResponse(w, err.Error())
			return
		}*/
	}

	if len(strings.TrimSpace(input.Name)) != 0 {
		updates++
	}

	if updates == 0 {
		writeMsgResponse(w, "Nothing to update", "")
	}

	userID, err = r.db.UpdateUserByID(userID, input.Name, hashedPassword, input.SSHKey, time.Time{}, 0)
	if err == gorm.ErrRecordNotFound {
		writeErrResponse(w, http.StatusNotFound, "User not found")
		return
	}
	if err != nil {
		log.Error().Err(err).Send()
		writeErrResponse(w, http.StatusInternalServerError, internalServerErrorMsg)
		return
	}

	writeMsgResponse(w, "User is updated successfully", map[string]string{"user_id": userID})
}

// GetUserHandler returns user by its idx
func (r *Router) GetUserHandler(w http.ResponseWriter, req *http.Request) {
	userID := req.Context().Value(middlewares.UserIDKey("UserID")).(string)
	user, err := r.db.GetUserByID(userID)
	if err == gorm.ErrRecordNotFound {
		writeErrResponse(w, http.StatusNotFound, "User not found")
		return
	}
	if err != nil {
		log.Error().Err(err).Send()
		writeErrResponse(w, http.StatusInternalServerError, internalServerErrorMsg)
		return
	}
	writeMsgResponse(w, "User exists", map[string]interface{}{"user": user})
}

// ApplyForVoucherHandler makes user apply for voucher that would be accepted by admin
func (r *Router) ApplyForVoucherHandler(w http.ResponseWriter, req *http.Request) {
	userID := req.Context().Value(middlewares.UserIDKey("UserID")).(string)
	userVoucher, err := r.db.GetNotUsedVoucherByUserID(userID)
	if err != nil && err != gorm.ErrRecordNotFound {
		writeErrResponse(w, http.StatusNotFound, "Voucher not found")
		return
	}
	if userVoucher.Voucher != "" {
		if userVoucher.Approved {
			writeErrResponse(w, http.StatusBadRequest, "You have already a voucher")
			return
		}

		writeErrResponse(w, http.StatusBadRequest, "You have already a voucher request, please wait for the confirmation mail")
		return
	}

	var input ApplyForVoucherInput
	err = json.NewDecoder(req.Body).Decode(&input)
	if err != nil {
		writeErrResponse(w, http.StatusBadRequest, "Failed to read voucher data")
		return
	}

	// generate voucher for user but can't use it until admin approves it
	v := internal.GenerateRandomVoucher(5)
	voucher := models.Voucher{
		Voucher: v,
		UserID:  userID,
		VMs:     input.VMs,
		Reason:  input.Reason,
	}

	err = r.db.CreateVoucher(&voucher)
	if err != nil {
		log.Error().Err(err).Send()
		writeErrResponse(w, http.StatusInternalServerError, internalServerErrorMsg)
		return
	}

	writeMsgResponse(w, "Voucher request is being reviewed, you'll receive a confirmation mail soon", "")
}

// ActivateVoucherHandler makes user adds voucher to his account
func (r *Router) ActivateVoucherHandler(w http.ResponseWriter, req *http.Request) {
	userID := req.Context().Value(middlewares.UserIDKey("UserID")).(string)

	var input AddVoucherInput
	err := json.NewDecoder(req.Body).Decode(&input)
	if err != nil {
		log.Error().Err(err).Send()
		writeErrResponse(w, http.StatusBadRequest, "Failed to read voucher data")
		return
	}

	oldQuota, err := r.db.GetUserQuota(userID)
	if err == gorm.ErrRecordNotFound {
		writeErrResponse(w, http.StatusNotFound, "User quota not found")
		return
	}
	if err != nil {
		log.Error().Err(err).Send()
		writeErrResponse(w, http.StatusInternalServerError, internalServerErrorMsg)
		return
	}

	voucherQuota, err := r.db.GetVoucher(input.Voucher)
	if err == gorm.ErrRecordNotFound {
		writeErrResponse(w, http.StatusNotFound, "User voucher not found")
		return
	}
	if err != nil {
		log.Error().Err(err).Send()
		writeErrResponse(w, http.StatusInternalServerError, internalServerErrorMsg)
		return
	}

	if !voucherQuota.Approved {
		writeErrResponse(w, http.StatusBadRequest, "Voucher is not Approved yet")
		return
	}

	if voucherQuota.Used {
		writeErrResponse(w, http.StatusBadRequest, "Voucher is already used")
		return
	}

	err = r.db.AddUserVoucher(userID, input.Voucher)
	if err != nil {
		log.Error().Err(err).Send()
		writeErrResponse(w, http.StatusInternalServerError, internalServerErrorMsg)
		return
	}

	err = r.db.UpdateUserQuota(userID, oldQuota.Vms+voucherQuota.VMs)
	if err != nil {
		log.Error().Err(err).Send()
		writeErrResponse(w, http.StatusInternalServerError, internalServerErrorMsg)
		return
	}

	writeMsgResponse(w, "Voucher is applied successfully", "")
}<|MERGE_RESOLUTION|>--- conflicted
+++ resolved
@@ -382,12 +382,12 @@
 
 	err = r.db.UpdateForgetPassVerification(user.ID.String(), true)
 	if err == gorm.ErrRecordNotFound {
-		writeNotFoundResponse(w, "User is not found")
-		return
-	}
-	if err != nil {
-		log.Error().Err(err).Send()
-		writeErrResponse(w, internalServerErrorMsg)
+		writeErrResponse(w, http.StatusNotFound, "User is not found")
+		return
+	}
+	if err != nil {
+		log.Error().Err(err).Send()
+		writeErrResponse(w, http.StatusInternalServerError, internalServerErrorMsg)
 		return
 	}
 
@@ -406,17 +406,17 @@
 
 	user, err := r.db.GetUserByEmail(data.Email)
 	if err == gorm.ErrRecordNotFound {
-		writeNotFoundResponse(w, "User is not found")
-		return
-	}
-	if err != nil {
-		log.Error().Err(err).Send()
-		writeErrResponse(w, internalServerErrorMsg)
+		writeErrResponse(w, http.StatusNotFound, "User is not found")
+		return
+	}
+	if err != nil {
+		log.Error().Err(err).Send()
+		writeErrResponse(w, http.StatusInternalServerError, internalServerErrorMsg)
 		return
 	}
 
 	if !user.ForgetPassVerified {
-		writeErrResponse(w, "You are not allowed to change password")
+		writeErrResponse(w, http.StatusBadRequest, "You are not allowed to change password")
 		return
 	}
 
@@ -435,22 +435,7 @@
 
 	err = r.db.UpdatePassword(data.Email, hashedPassword)
 	if err == gorm.ErrRecordNotFound {
-<<<<<<< HEAD
-		writeNotFoundResponse(w, "User is not found")
-		return
-	}
-	if err != nil {
-		log.Error().Err(err).Send()
-		writeErrResponse(w, internalServerErrorMsg)
-		return
-	}
-
-	err = r.db.UpdateForgetPassVerification(user.ID.String(), false)
-	if err == gorm.ErrRecordNotFound {
-		writeNotFoundResponse(w, "User is not found")
-=======
-		writeErrResponse(w, http.StatusNotFound, "User not found")
->>>>>>> 60dfe756
+		writeErrResponse(w, http.StatusNotFound, "User is not found")
 		return
 	}
 	if err != nil {
