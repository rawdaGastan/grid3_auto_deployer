<template>
  <v-container>
    <Toast ref="toast" />
    <h5 class="text-h5 text-md-h4 font-weight-bold text-center my-10 secondary">
      Create a new account
    </h5>
    <v-row justify="center">
      <v-col cols="12" sm="6">
        <v-form v-model="verify" @submit.prevent="onSubmit">
          <v-text-field
            v-model="fullname"
            :rules="Rules"
            label="Full Name"
            placeholder="Enter your fullname"
            bg-color="accent"
            variant="outlined"
            class="my-2"
            density="compact"
          >
          </v-text-field>

          <v-text-field
            v-model="email"
            :rules="emailRules"
            label="Email"
            placeholder="Enter your email"
            bg-color="accent"
            variant="outlined"
            class="my-2"
            density="compact"
          >
          </v-text-field>

          <v-text-field
            v-model="faculty"
            :rules="Rules"
            label="Faculty"
            placeholder="Enter your faculty"
            bg-color="accent"
            variant="outlined"
            class="my-2"
            density="compact"
          >
          </v-text-field>

          <v-text-field
            v-model="teamSize"
            :rules="teamSizeRules"
            label="Team Size"
            placeholder="Enter your team size"
            bg-color="accent"
            variant="outlined"
            class="my-2"
            density="compact"
          >
          </v-text-field>

          <v-textarea
            v-model="projectDescription"
            :rules="Rules"
            label="Project Description"
            placeholder="Enter your project description"
            bg-color="accent"
            variant="outlined"
            class="my-2"
          >
          </v-textarea>

          <v-text-field
            v-model="password"
            :rules="passwordRules"
            clearable
            label="Password"
            placeholder="Enter your password"
            bg-color="accent"
            variant="outlined"
            :append-inner-icon="showPassword ? 'mdi-eye' : 'mdi-eye-off'"
            :type="showPassword ? 'text' : 'password'"
            @click:append-inner="showPassword = !showPassword"
            style="grid-area: unset;"
            class="my-2"
            density="compact"
          >
          </v-text-field>

          <v-text-field
            v-model="cpassword"
            :rules="cpasswordRules"
            clearable
            label="Confirm Password"
            placeholder="Enter your password"
            bg-color="accent"
            variant="outlined"
            :append-inner-icon="cshowPassword ? 'mdi-eye' : 'mdi-eye-off'"
            :type="cshowPassword ? 'text' : 'password'"
            @click:append-inner="cshowPassword = !cshowPassword"
            style="grid-area: unset;"
            class="my-2"
            density="compact"
          >
          </v-text-field>

          <v-row justify="center">
            <v-dialog
              v-model="dialog"
              transition="dialog-top-transition"
              width="800"
            >
              <template v-slot:activator="{ props }">
                <v-btn
                  variant="text"
                  class="mb-5 text-decoration-underline"
                  v-bind="props"
                >
                  Terms and Conditions
                </v-btn>
              </template>
              <v-card class="pa-5">
                <v-card-title class="text-center">
                  <span class="text-h5 primary">Terms and Conditions</span>
                </v-card-title>
                <v-card-text>
                  Lorem ipsum dolor sit amet, semper quis, sapien id natoque
                  elit. Nostra urna at, magna at neque sed sed ante imperdiet,
                  dolor mauris cursus velit, velit non, sem nec. Volutpat sem
                  ridiculus placerat leo, augue in, duis erat proin condimentum
                  in a eget, sed fermentum sed vestibulum varius ac, vestibulum
                  volutpat orci ut elit eget tortor. Ultrices nascetur nulla
                  gravida ante arcu. Pharetra rhoncus morbi ipsum, nunc tempor
                  debitis, ipsum pellentesque, vitae id quam ut mauris dui
                  tempor, aptent non. Quisque turpis. Phasellus quis lectus
                  luctus orci eget rhoncus. Amet donec vestibulum mattis
                  commodo, nulla aliquet, nibh praesent, elementum nulla. Sit
                  lacus pharetra tempus magna neque pellentesque, nulla vel
                  erat. Justo ex quisque nulla accusamus venenatis, sed quis.
                  Nibh phasellus gravida metus in, fusce aenean ut erat commodo
                  eros. Ut turpis, dui integer, nonummy pede placeat nec in sit
                  leo. Faucibus porttitor illo taciti odio, amet viverra
                  scelerisque quis quis et tortor, curabitur morbi a. Enim
                  tempor at, rutrum elit condimentum, amet rutrum vitae tempor
                  torquent nunc. Praesent vestibulum integer maxime felis. Neque
                  aenean quia vitae nostra, tempus elit enim id dui, at egestas
                  pulvinar. Integer libero vestibulum, quis blandit scelerisque
                  mattis fermentum nulla, tortor donec vestibulum dolor amet
                  eget, elit nullam. Aliquam leo phasellus aliquam curabitur
                  metus a, nulla justo mattis duis interdum vel, mollis vitae et
                  id, vestibulum erat ridiculus sit pulvinar justo sed. Vehicula
                  convallis, et nulla wisi, amet vestibulum risus, quam ac
                  egestas. Et vitae, nulla gravida erat scelerisque nullam nunc
                  pellentesque, a dictumst cras augue, purus imperdiet non.
                  Varius montes cursus varius vel tortor, nec leo a qui, magni
                  cras, velit vel consectetuer lobortis vel. Nibh erat et wisi
                  felis leo porttitor, sapien nibh sapien pede mi, sed eget
                  porttitor, repellendus arcu ac quis. Luctus vulputate aut est
                  sem magna, placerat accumsan nunc vestibulum ipsum ac auctor,
                  maecenas lorem in ut nec mauris tortor, doloribus varius sem
                  tortor vestibulum mollis, eleifend tortor felis tempus lacus
                  eu eu. Eleifend vel eu, nullam maecenas mauris nec nunc
                  euismod, tortor porta ridiculus potenti, massa tristique nam
                  magna, et wisi placerat et erat ante. Eget pede erat in
                  facilisis, fermentum venenatis sodales. Ac tortor sociis et
                  non animi tristique, rhoncus malesuada, ut arcu volutpat
                  scelerisque sollicitudin, elit curabitur dui pede purus dolor,
                  integer aenean risus taciti nulla eleifend accumsan. At
                  pulvinar diam parturient, interdum mi velit aliquet et a. Arcu
                  at ac placerat eget justo semper, purus sociis curabitur mi
                  ipsum consequat ut, mollis vestibulum, est ante ornare lacus
                  sem. Neque magna mauris, commodo quisque, praesent semper
                  suscipit lobortis nam. Justo malesuada cursus ac nunc litora
                  nunc. Tellus ac, in lobortis nunc, montes lectus purus
                  fermentum. Ac sit wisi. Sodales aliquam, sed vestibulum nullam
                  arcu sit risus arcu, id luctus vitae lorem nibh, integer nec
                  nullam class cursus mi, purus arcu lectus. Vel ante suscipit
                  volutpat potenti mattis sed, wisi eu placerat aliquam erat,
                  lectus morbi lobortis at assumenda. Consequat neque purus
                  ipsum voluptas odio, netus vestibulum ut nec, suspendisse
                  pellentesque nec enim in. Wisi dictum sed semper a, ipsum erat
                  tellus habitasse est, erat sem ornare, vitae quisque
                  ultricies. Dui sed blandit. Tempor et faucibus justo sed
                  luctus, nec vitae vitae. Nunc nibh pede, ipsum vestibulum
                  aenean leo ante ultricies, nam cras quis sed penatibus amet.
                  In mauris a. Integer metus mauris tortor, et rutrum vestibulum
                  ultricies, ut phasellus in ullamcorper ut mollit, eu justo.
                  Cursus pretium venenatis. Cras pellentesque vel sodales
                  accumsan aenean. Feugiat metus sit nec in aliquet amet,
                  porttitor pretium vulputate massa. Consequat ipsum luctus
                  quisque adipiscing libero. Wisi sollicitudin. Eget vitae ac
                  lobortis, lorem natoque vestibulum et, aliquet faucibus at
                  morbi nibh, vel condimentum. Massa unde orci sed id sed, odio
                  donec congue nec praesent amet. Hymenaeos velit lacus, quis
                  vivamus libero tempus duis, eu nisi eu, ipsum at accumsan pede
                  justo morbi donec, massa et libero sit risus neque tortor. Ut
                  sed sed etiam hendrerit dapibus, quis metus suspendisse nibh.
                  Fringilla tempor felis augue magna. Cum arcu a, id vitae.
                  Pellentesque pharetra in cras sociis adipiscing est. Nibh nec
                  mattis at maecenas, nisl orci aliquam nulla justo egestas
                  venenatis, elementum duis vel porta eros, massa vitae,
                  eligendi imperdiet amet. Nec neque luctus suscipit, justo sem
                  praesent, ut nisl quisque, volutpat torquent wisi tellus
                  aliquam reprehenderit, curabitur cras at quis massa porttitor
                  mauris. Eros sed ultrices. Amet dignissim justo urna feugiat
                  mauris litora, etiam accumsan, lobortis a orci suspendisse.
                  Semper ac mauris, varius bibendum pretium, orci urna nunc
                  ullamcorper auctor, saepe sem integer quam, at feugiat egestas
                  duis. Urna ligula ante. Leo elementum nonummy. Sagittis mauris
                  est in ipsum, nulla amet non justo, proin id potenti platea
                  posuere sit ut, nunc sit erat bibendum. Nibh id auctor, ab
                  nulla vivamus ultrices, posuere morbi nunc tellus gravida
                  vivamus. Mauris nec, facilisi quam fermentum, ut mauris
                  integer, orci tellus tempus diam ut in pellentesque. Wisi
                  faucibus tempor et odio leo diam, eleifend quis integer
                  curabitur sit scelerisque ac, mauris consequat luctus quam
                  penatibus fringilla dis, vitae lacus in, est eu ac tempus.
                  Consectetuer amet ipsum amet dui, sed blandit id sed. Tellus
                  integer, dignissim id pede sodales quis, felis dolorem id
                  mauris orci, orci tempus ut. Nullam hymenaeos. Curabitur in a,
                  tortor ut praesent placerat tincidunt interdum, ac dignissim
                  metus nonummy hendrerit wisi, etiam ut. Semper praesent
                  integer fusce, tortor suspendisse, augue ligula orci ante
                  asperiores ullamcorper. In sit per mi sed sed, mi vestibulum
                  mus nam, morbi mauris neque vitae aliquam proin senectus. Ac
                  amet arcu mollis ante congue elementum, inceptos eget optio
                  quam pellentesque quis lobortis, sollicitudin sed vestibulum
                  sollicitudin, lectus parturient nullam, leo orci ligula
                  ultrices. At tincidunt enim, suspendisse est sit sem ac. Amet
                  tellus molestie est purus magna augue, non etiam et in wisi
                  id. Non commodo, metus lorem facilisi lobortis ac velit,
                  montes neque sed risus consectetuer fringilla dolor. Quam
                  justo et integer aliquam, cursus nulla enim orci, nam cursus
                  adipiscing, integer torquent non, fringilla per maecenas.
                  Libero ipsum sed tellus purus et. Duis molestie placerat erat
                  donec ut. Dolor enim erat massa faucibus ultrices in, ante
                  ultricies orci lacus, libero consectetuer mauris magna feugiat
                  neque dapibus, donec pretium et. Aptent dui, aliquam et et
                  amet nostra ligula. Augue curabitur duis dui volutpat, tempus
                  sed ut pede donec. Interdum luctus, lectus nulla aenean elit,
                  id sit magna, vulputate ultrices pellentesque vel id fermentum
                  morbi. Tortor et. Adipiscing augue lorem cum non lacus, rutrum
                  sodales laoreet duis tortor, modi placerat facilisis et
                  malesuada eros ipsum, vehicula tempus. Ac vivamus amet non
                  aliquam venenatis lectus, sociosqu adipiscing consequat nec
                  arcu odio. Blandit orci nec nec, posuere in pretium, enim ut,
                  consectetuer nullam urna, risus vel. Nullam odio vehicula
                  massa sed, etiam sociis mauris, lacus ullamcorper, libero
                  imperdiet non sodales placerat justo vehicula. Nec morbi
                  imperdiet. Fermentum sem libero iaculis bibendum et eros, eget
                  maecenas non nunc, ad pellentesque. Ut nec diam elementum
                  interdum. Elementum vitae tellus lacus vitae, ipsum phasellus,
                  corporis vehicula in ac sed massa vivamus, rutrum elit,
                  ultricies metus volutpat. Semper wisi et, sollicitudin nunc
                  vestibulum, cursus accumsan nunc pede tempus mi ipsum, ligula
                  sed. Non condimentum ac dolor sit. Mollis eu aliquam, vel
                  mattis mollis massa ut dolor ante, tempus lacinia arcu. Urna
                  vestibulum lorem, nulla fermentum, iaculis ut congue ac
                  vivamus. Nam libero orci, pulvinar nulla, enim pellentesque
                  consectetuer leo, feugiat rhoncus rhoncus vel. Magna sociosqu
                  donec, dictum cursus ullamcorper viverra. Ultricies quis orci
                  lorem, suspendisse ut vestibulum integer, purus sed lorem
                  pulvinar habitasse turpis.
                </v-card-text>
                <v-card-actions>
                  <v-spacer></v-spacer>
                  <v-btn
                    color="green-darken-1"
                    variant="text"
                    @click="actions('accept')"
                  >
                    Accept
                  </v-btn>
                  <v-btn
                    color="red-darken-1"
                    variant="text"
                    @click="actions('decline')"
                  >
                    Decline
                  </v-btn>
                </v-card-actions>
              </v-card>
            </v-dialog>
          </v-row>

          <v-btn
            type="submit"
            block
            :disabled="!verify || !checked"
            :loading="loading"
            variant="flat"
            color="primary"
            class="text-capitalize mx-auto bg-primary"
          >
            Create Account
          </v-btn>
          <p class="my-2 text-center">
            Already have an account?
            <router-link
              class="text-body-2 text-decoration-none primary"
              to="/login"
              >Back to login</router-link
            >
          </p>
        </v-form>
      </v-col>
    </v-row>
  </v-container>
</template>

<script>
import { ref } from "vue";
import { useRouter } from "vue-router";
import axios from "axios";
import Toast from "@/components/Toast.vue";

export default {
  components: {
    Toast,
  },

  setup() {
    const emailRegex = /^[^\s@]+@[^\s@]+\.[^\s@]+$/;
    const router = useRouter();
    const verify = ref(false);
    const showPassword = ref(false);
    const cshowPassword = ref(false);
    const fullname = ref(null);
    const email = ref(null);
    const faculty = ref(null);
    const projectDescription = ref(null);
    const teamSize = ref(null);
    const password = ref(null);
    const cpassword = ref(null);
    const isSignup = ref(true);
    const loading = ref(false);
    const toast = ref(null);
    const checked = ref(false);
    const dialog = ref(false);

    const Rules = ref([
      (value) => !!value || "Field is required",
      (value) =>
        (value && value.length >= 3) || "Field should be at least 3 characters",
    ]);
    const teamSizeRules = ref([
      (value) => !!value || "Field is required",
      (value) => (value && value > 0) || "Team Size should be more than 0",
    ]);
    const emailRules = ref([
      (value) => !!value || "Field is required",
      (value) => value.match(emailRegex) || "Invalid email address",
    ]);
    const passwordRules = ref([
      (value) => !!value || "Field is required",
      (value) =>
        (value && value.length >= 7) ||
        "Password must be at least 7 characters",
    ]);
    const cpasswordRules = ref([
      (value) => !!value || "Field is required",
      (value) => value == password.value || "Passwords don't match",
    ]);
<<<<<<< HEAD
=======



    const showModal = () => {
      isModalVisible.value = true;
    };
    const acceptModal = () => {
      checked.value = true;
      isModalVisible.value = false;

    };

    const declineModal = () => {
      checked.value = false;
      isModalVisible.value = false;
    };

    const closeModal = () => {
      isModalVisible.value = false;
    }

>>>>>>> ce715c86
    const onSubmit = () => {
      if (!verify.value) return;

      loading.value = true;
      axios
        .post(window.configs.vite_app_endpoint + "/user/signup", {
          name: fullname.value,
          email: email.value,
          password: password.value,
          confirm_password: cpassword.value,
          team_size: Number(teamSize.value),
          project_desc: projectDescription.value,
          college: faculty.value,
        })
        .then(() => {
<<<<<<< HEAD
          localStorage.setItem("fullname", fullname.value);
          localStorage.setItem("password", password.value);
          localStorage.setItem("confirm_password", cpassword.value);
          localStorage.setItem("teamSize", Number(teamSize.value));
          localStorage.setItem("projectDescription", projectDescription.value);
          localStorage.setItem("faculty", faculty.value);

          router.push({
            name: "OTP",
            query: { email: email.value, isSignup: isSignup.value },
=======
          localStorage.setItem('fullname', fullname.value);
          localStorage.setItem('password', password.value);
          localStorage.setItem('confirm_password', cpassword.value);
          localStorage.setItem('teamSize', Number(teamSize.value));
          localStorage.setItem('projectDescription', projectDescription.value);
          localStorage.setItem('faculty', faculty.value);
          toast.value.toast(response.data.msg);
          router.push({
            name: 'OTP',
            query: { "email": email.value, "isSignup": isSignup.value, "timeout": response.data.data.timeout },
>>>>>>> ce715c86
          });
        })
        .catch((error) => {
          toast.value.toast(error.response.data.err, "#FF5252", "top-right");
          loading.value = false;
        });
    };

    const actions = (action) => {
      if(action == 'accept') {
        dialog.value = false
        checked.value = true
      } else {
        dialog.value = false
        checked.value = false
      }
    };
    return {
      onSubmit,
      actions,
      dialog,
      loading,
      verify,
      showPassword,
      cpassword,
      password,
      email,
      toast,
      fullname,
      Rules,
      emailRules,
      passwordRules,
      cpasswordRules,
      isSignup,
      cshowPassword,
      checked,
      faculty,
      projectDescription,
      teamSize,
      teamSizeRules,
    };
  },
};
</script><|MERGE_RESOLUTION|>--- conflicted
+++ resolved
@@ -357,30 +357,7 @@
       (value) => !!value || "Field is required",
       (value) => value == password.value || "Passwords don't match",
     ]);
-<<<<<<< HEAD
-=======
-
-
-
-    const showModal = () => {
-      isModalVisible.value = true;
-    };
-    const acceptModal = () => {
-      checked.value = true;
-      isModalVisible.value = false;
-
-    };
-
-    const declineModal = () => {
-      checked.value = false;
-      isModalVisible.value = false;
-    };
-
-    const closeModal = () => {
-      isModalVisible.value = false;
-    }
-
->>>>>>> ce715c86
+
     const onSubmit = () => {
       if (!verify.value) return;
 
@@ -396,18 +373,6 @@
           college: faculty.value,
         })
         .then(() => {
-<<<<<<< HEAD
-          localStorage.setItem("fullname", fullname.value);
-          localStorage.setItem("password", password.value);
-          localStorage.setItem("confirm_password", cpassword.value);
-          localStorage.setItem("teamSize", Number(teamSize.value));
-          localStorage.setItem("projectDescription", projectDescription.value);
-          localStorage.setItem("faculty", faculty.value);
-
-          router.push({
-            name: "OTP",
-            query: { email: email.value, isSignup: isSignup.value },
-=======
           localStorage.setItem('fullname', fullname.value);
           localStorage.setItem('password', password.value);
           localStorage.setItem('confirm_password', cpassword.value);
@@ -418,7 +383,6 @@
           router.push({
             name: 'OTP',
             query: { "email": email.value, "isSignup": isSignup.value, "timeout": response.data.data.timeout },
->>>>>>> ce715c86
           });
         })
         .catch((error) => {
